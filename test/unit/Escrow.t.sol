// SPDX-License-Identifier: MIT
pragma solidity 0.8.26;

import {stdError} from "forge-std/StdError.sol";
import {Clones} from "@openzeppelin/contracts/proxy/Clones.sol";
import {IERC20} from "@openzeppelin/contracts/token/ERC20/IERC20.sol";

import {Duration, Durations} from "contracts/types/Duration.sol";
import {Timestamp, Timestamps} from "contracts/types/Timestamp.sol";
import {ETHValues} from "contracts/types/ETHValue.sol";
import {SharesValues} from "contracts/types/SharesValue.sol";
import {PercentD16, PercentsD16} from "contracts/types/PercentD16.sol";

import {Escrow} from "contracts/Escrow.sol";
import {EscrowState as EscrowStateLib, State as EscrowState} from "contracts/libraries/EscrowState.sol";
import {WithdrawalsBatchesQueue} from "contracts/libraries/WithdrawalsBatchesQueue.sol";
import {AssetsAccounting, UnstETHRecordStatus} from "contracts/libraries/AssetsAccounting.sol";

import {IEscrow} from "contracts/interfaces/IEscrow.sol";
import {IStETH} from "contracts/interfaces/IStETH.sol";
import {IWstETH} from "contracts/interfaces/IWstETH.sol";
import {IDualGovernance} from "contracts/interfaces/IDualGovernance.sol";
import {IWithdrawalQueue} from "contracts/interfaces/IWithdrawalQueue.sol";

import {StETHMock} from "scripts/lido-mocks/StETHMock.sol";
import {WstETHMock} from "test/mocks/WstETHMock.sol";
import {WithdrawalQueueMock} from "test/mocks/WithdrawalQueueMock.sol";
import {UnitTest} from "test/utils/unit-test.sol";
import {Random} from "test/utils/random.sol";

contract EscrowUnitTests is UnitTest {
    Random.Context private _random;
    address private _dualGovernance = makeAddr("dualGovernance");
    address private _vetoer = makeAddr("vetoer");

    Escrow private _masterCopy;
    Escrow private _escrow;

    StETHMock private _stETH;
    WstETHMock private _wstETH;

    WithdrawalQueueMock private _withdrawalQueue;

    Duration private _minLockAssetDuration = Durations.from(1 days);
    uint256 private stethAmount = 100 ether;

    function setUp() external {
        _random = Random.create(block.timestamp);
        _stETH = new StETHMock();
        _wstETH = new WstETHMock(_stETH);
        _withdrawalQueue = new WithdrawalQueueMock(_stETH);
        _withdrawalQueue.setMaxStETHWithdrawalAmount(1_000 ether);
        _masterCopy = _createEscrow(100);
        _escrow =
            _createInitializedEscrowProxy({minWithdrawalsBatchSize: 100, minAssetsLockDuration: _minLockAssetDuration});

        vm.prank(address(_escrow));
        _stETH.approve(address(_withdrawalQueue), type(uint256).max);

        vm.startPrank(_vetoer);
        _stETH.approve(address(_escrow), type(uint256).max);
        _stETH.approve(address(_wstETH), type(uint256).max);
        _wstETH.approve(address(_escrow), type(uint256).max);
        vm.stopPrank();

        _stETH.mint(_vetoer, stethAmount);
        _wstETH.mint(_vetoer, stethAmount);

        vm.mockCall(
            _dualGovernance, abi.encodeWithSelector(IDualGovernance.activateNextState.selector), abi.encode(true)
        );
        _withdrawalQueue.setMinStETHWithdrawalAmount(100);
        _withdrawalQueue.setMaxStETHWithdrawalAmount(1000 * 1e18);

        vm.label(address(_escrow), "Escrow");
        vm.label(address(_stETH), "StETHMock");
        vm.label(address(_wstETH), "WstETHMock");
        vm.label(address(_withdrawalQueue), "WithdrawalQueueMock");
    }

    /*  */

    // ---
    // constructor()
    // ---

    function testFuzz_constructor(
        address steth,
        address wsteth,
        address withdrawalQueue,
        address dualGovernance,
        uint256 size
    ) external {
        Escrow instance = new Escrow(
            IStETH(steth), IWstETH(wsteth), IWithdrawalQueue(withdrawalQueue), IDualGovernance(dualGovernance), size
        );

        assertEq(address(instance.ST_ETH()), address(steth));
        assertEq(address(instance.WST_ETH()), address(wsteth));
        assertEq(address(instance.WITHDRAWAL_QUEUE()), address(withdrawalQueue));
        assertEq(address(instance.DUAL_GOVERNANCE()), address(dualGovernance));
        assertEq(instance.MIN_WITHDRAWALS_BATCH_SIZE(), size);
    }

    // ---
    // initialize()
    // ---

    function test_initialize_HappyPath() external {
        vm.expectEmit();
        emit EscrowStateLib.EscrowStateChanged(EscrowState.NotInitialized, EscrowState.SignallingEscrow);
        vm.expectEmit();
        emit EscrowStateLib.MinAssetsLockDurationSet(Durations.ZERO);

        vm.expectCall(address(_stETH), abi.encodeCall(IERC20.approve, (address(_wstETH), type(uint256).max)));
        vm.expectCall(address(_stETH), abi.encodeCall(IERC20.approve, (address(_withdrawalQueue), type(uint256).max)));

        _createInitializedEscrowProxy({minWithdrawalsBatchSize: 100, minAssetsLockDuration: Durations.ZERO});

        assertEq(_escrow.MIN_WITHDRAWALS_BATCH_SIZE(), 100);
    }

    function test_initialize_RevertOn_CalledNotViaProxy() external {
        Escrow instance = _createEscrow(100);

        vm.expectRevert(Escrow.NonProxyCallsForbidden.selector);
        instance.initialize(Durations.ZERO);
    }

    function testFuzz_initialize_RevertOn_CalledNotFromDualGovernance(address stranger) external {
        vm.assume(stranger != _dualGovernance);
        IEscrow instance = _createEscrowProxy(100);

        vm.prank(stranger);
        vm.expectRevert(abi.encodeWithSelector(Escrow.CallerIsNotDualGovernance.selector, stranger));
        instance.initialize(Durations.ZERO);
    }

    // ---
    // lockStETH()
    // ---

    function test_lockStETH_HappyPath() external {
        uint256 amount = 1 ether;

        uint256 sharesAmount = _stETH.getSharesByPooledEth(amount);
        uint256 vetoerBalanceBefore = _stETH.balanceOf(_vetoer);
        uint256 escrowBalanceBefore = _stETH.balanceOf(address(_escrow));

        vm.expectCall(
            address(_stETH),
            abi.encodeCall(IStETH.transferSharesFrom, (address(_vetoer), address(_escrow), sharesAmount))
        );
        vm.expectCall(address(_dualGovernance), abi.encodeCall(IDualGovernance.activateNextState, ()), 2);

        vm.prank(_vetoer);
        uint256 lockedStETHShares = _escrow.lockStETH(amount);

        assertEq(lockedStETHShares, sharesAmount);

        uint256 vetoerBalanceAfter = _stETH.balanceOf(_vetoer);
        uint256 escrowBalanceAfter = _stETH.balanceOf(address(_escrow));

        assertEq(vetoerBalanceAfter, vetoerBalanceBefore - amount);
        assertEq(escrowBalanceAfter, escrowBalanceBefore + amount);

        IEscrow.LockedAssetsTotals memory escrowLockedAssets = _escrow.getLockedAssetsTotals();

        assertEq(escrowLockedAssets.stETHLockedShares, lockedStETHShares);
        assertEq(escrowLockedAssets.stETHClaimedETH, 0);
        assertEq(escrowLockedAssets.unstETHUnfinalizedShares, 0);
        assertEq(escrowLockedAssets.unstETHFinalizedETH, 0);

        IEscrow.VetoerState memory state = _escrow.getVetoerState(_vetoer);

        assertEq(state.unstETHIdsCount, 0);
        assertEq(state.stETHLockedShares, lockedStETHShares);
        assertEq(state.unstETHLockedShares, 0);
        assertEq(state.lastAssetsLockTimestamp, Timestamps.now().toSeconds());
    }

    function test_lockStETH_RevertOn_UnexpectedEscrowState() external {
        _transitToRageQuit();

        vm.expectRevert(abi.encodeWithSelector(EscrowStateLib.UnexpectedState.selector, EscrowState.SignallingEscrow));
        vm.prank(_vetoer);
        _escrow.lockStETH(1 ether);

        assertEq(_stETH.balanceOf(address(_escrow)), 0);
    }

    // ---
    // unlockStETH()
    // ---

    function test_unlockStETH_HappyPath() external {
        uint256 amount = 1 ether;
        uint256 sharesAmount = _stETH.getSharesByPooledEth(amount);

        vm.startPrank(_vetoer);
        _escrow.lockStETH(amount);

        uint256 vetoerBalanceBefore = _stETH.balanceOf(_vetoer);
        uint256 escrowBalanceBefore = _stETH.balanceOf(address(_escrow));

        _wait(_minLockAssetDuration.plusSeconds(1));

        vm.expectCall(address(_stETH), abi.encodeCall(IStETH.transferShares, (address(_vetoer), sharesAmount)));
        vm.expectCall(address(_dualGovernance), abi.encodeCall(IDualGovernance.activateNextState, ()), 2);
        uint256 unlockedStETHShares = _escrow.unlockStETH();
        assertEq(unlockedStETHShares, sharesAmount);

        uint256 vetoerBalanceAfter = _stETH.balanceOf(_vetoer);
        uint256 escrowBalanceAfter = _stETH.balanceOf(address(_escrow));

        assertEq(vetoerBalanceAfter, vetoerBalanceBefore + amount);
        assertEq(escrowBalanceAfter, escrowBalanceBefore - amount);

        IEscrow.LockedAssetsTotals memory escrowLockedAssets = _escrow.getLockedAssetsTotals();

        assertEq(escrowLockedAssets.stETHLockedShares, 0);
        assertEq(escrowLockedAssets.stETHClaimedETH, 0);
        assertEq(escrowLockedAssets.unstETHUnfinalizedShares, 0);
        assertEq(escrowLockedAssets.unstETHFinalizedETH, 0);

        IEscrow.VetoerState memory state = _escrow.getVetoerState(_vetoer);

        assertEq(state.unstETHIdsCount, 0);
        assertEq(state.stETHLockedShares, 0);
        assertEq(state.unstETHLockedShares, 0);
    }

    function test_unlockStETH_RevertOn_UnexpectedEscrowState() external {
        vm.prank(_vetoer);
        _escrow.lockStETH(1 ether);

        _transitToRageQuit();

        vm.expectRevert(abi.encodeWithSelector(EscrowStateLib.UnexpectedState.selector, EscrowState.SignallingEscrow));
        vm.prank(_vetoer);
        _escrow.unlockStETH();
    }

    function test_unlockStETH_RevertOn_MinAssetsLockDurationNotPassed() external {
        vm.startPrank(_vetoer);
        _escrow.lockStETH(1 ether);

        uint256 lastLockTimestamp = block.timestamp;

        _wait(_minLockAssetDuration.minusSeconds(1));

        vm.expectRevert(
            abi.encodeWithSelector(
                AssetsAccounting.MinAssetsLockDurationNotPassed.selector,
                Durations.from(lastLockTimestamp) + _minLockAssetDuration
            )
        );
        _escrow.unlockStETH();
    }

    // ---
    // lockWstETH()
    // ---

    function test_lockWstETH_HappyPath() external {
        uint256 amount = 1 ether;

        vm.startPrank(_vetoer);
        _wstETH.wrap(amount);

        uint256 vetoerWStBalanceBefore = _wstETH.balanceOf(_vetoer);
        uint256 escrowBalanceBefore = _stETH.balanceOf(address(_escrow));

        vm.expectCall(address(_wstETH), abi.encodeCall(IERC20.transferFrom, (_vetoer, address(_escrow), amount)));
        vm.expectCall(address(_dualGovernance), abi.encodeCall(IDualGovernance.activateNextState, ()), 2);

        uint256 lockedStETHShares = _escrow.lockWstETH(amount);
        assertEq(lockedStETHShares, _stETH.getSharesByPooledEth(amount));

        uint256 vetoerWStBalanceAfter = _wstETH.balanceOf(_vetoer);
        uint256 escrowBalanceAfter = _stETH.balanceOf(address(_escrow));

        assertEq(vetoerWStBalanceAfter, vetoerWStBalanceBefore - lockedStETHShares);
        assertEq(escrowBalanceAfter, escrowBalanceBefore + lockedStETHShares);

        IEscrow.LockedAssetsTotals memory escrowLockedAssets = _escrow.getLockedAssetsTotals();

        assertEq(escrowLockedAssets.stETHLockedShares, lockedStETHShares);
        assertEq(escrowLockedAssets.stETHClaimedETH, 0);
        assertEq(escrowLockedAssets.unstETHUnfinalizedShares, 0);
        assertEq(escrowLockedAssets.unstETHFinalizedETH, 0);

        IEscrow.VetoerState memory state = _escrow.getVetoerState(_vetoer);

        assertEq(state.unstETHIdsCount, 0);
        assertEq(state.stETHLockedShares, lockedStETHShares);
        assertEq(state.unstETHLockedShares, 0);
        assertEq(state.lastAssetsLockTimestamp, Timestamps.now().toSeconds());
    }

    function test_lockWstETH_RevertOn_UnexpectedEscrowState() external {
        _transitToRageQuit();

        vm.expectRevert(abi.encodeWithSelector(EscrowStateLib.UnexpectedState.selector, EscrowState.SignallingEscrow));
        vm.prank(_vetoer);
        _escrow.lockWstETH(1 ether);
    }

    // ---
    // unlockWstETH()
    // ---

    function test_unlockWstETH_HappyPath() external {
        uint256 amount = 1 ether;

        vm.startPrank(_vetoer);
        _wstETH.wrap(amount);

        _escrow.lockWstETH(amount);

        _wait(_minLockAssetDuration.plusSeconds(1));

        uint256 vetoerWStBalanceBefore = _wstETH.balanceOf(_vetoer);
        uint256 escrowBalanceBefore = _stETH.balanceOf(address(_escrow));

        vm.expectCall(address(_wstETH), abi.encodeCall(IWstETH.wrap, (amount)));
        vm.expectCall(address(_wstETH), abi.encodeCall(IERC20.transfer, (_vetoer, amount)));
        vm.expectCall(address(_dualGovernance), abi.encodeCall(IDualGovernance.activateNextState, ()), 2);
        uint256 unlockedStETHShares = _escrow.unlockWstETH();

        assertEq(unlockedStETHShares, _stETH.getPooledEthByShares(amount));

        uint256 vetoerWStBalanceAfter = _wstETH.balanceOf(_vetoer);
        uint256 escrowBalanceAfter = _stETH.balanceOf(address(_escrow));

        assertEq(vetoerWStBalanceAfter, vetoerWStBalanceBefore + unlockedStETHShares);
        assertEq(escrowBalanceAfter, escrowBalanceBefore - unlockedStETHShares);

        IEscrow.LockedAssetsTotals memory escrowLockedAssets = _escrow.getLockedAssetsTotals();

        assertEq(escrowLockedAssets.stETHLockedShares, 0);
        assertEq(escrowLockedAssets.stETHClaimedETH, 0);
        assertEq(escrowLockedAssets.unstETHUnfinalizedShares, 0);
        assertEq(escrowLockedAssets.unstETHFinalizedETH, 0);

        IEscrow.VetoerState memory state = _escrow.getVetoerState(_vetoer);

        assertEq(state.unstETHIdsCount, 0);
        assertEq(state.stETHLockedShares, 0);
        assertEq(state.unstETHLockedShares, 0);
    }

    function test_unlockWstETH_RevertOn_UnexpectedEscrowState() external {
        uint256 amount = 1 ether;

        vm.startPrank(_vetoer);
        _wstETH.wrap(amount);
        _escrow.lockWstETH(amount);
        vm.stopPrank();

        _transitToRageQuit();

        vm.expectRevert(abi.encodeWithSelector(EscrowStateLib.UnexpectedState.selector, EscrowState.SignallingEscrow));
        vm.prank(_vetoer);
        _escrow.unlockWstETH();
    }

    function test_unlockWstETH_RevertOn_MinAssetsLockDurationNotPassed() external {
        uint256 amount = 1 ether;

        vm.startPrank(_vetoer);
        _wstETH.wrap(amount);
        _escrow.lockWstETH(amount);

        uint256 lastLockTimestamp = block.timestamp;

        _wait(_minLockAssetDuration.minusSeconds(1));

        vm.expectRevert(
            abi.encodeWithSelector(
                AssetsAccounting.MinAssetsLockDurationNotPassed.selector,
                Durations.from(lastLockTimestamp) + _minLockAssetDuration
            )
        );
        _escrow.unlockWstETH();
    }

    // ---
    // lockUnstETH()
    // ---

    function test_lockUnstETH_HappyPath() external {
        uint256[] memory unstethIds = new uint256[](2);
        unstethIds[0] = 1;
        unstethIds[1] = 2;

        IWithdrawalQueue.WithdrawalRequestStatus[] memory statuses = new IWithdrawalQueue.WithdrawalRequestStatus[](2);
        statuses[0] = IWithdrawalQueue.WithdrawalRequestStatus(1 ether, 1 ether, _vetoer, block.timestamp, false, false);
        statuses[1] = IWithdrawalQueue.WithdrawalRequestStatus(2 ether, 2 ether, _vetoer, block.timestamp, false, false);

        _withdrawalQueue.setWithdrawalRequestsStatuses(statuses);

        vm.expectCall(
            address(_withdrawalQueue),
            abi.encodeCall(IWithdrawalQueue.transferFrom, (_vetoer, address(_escrow), unstethIds[0]))
        );
        vm.expectCall(
            address(_withdrawalQueue),
            abi.encodeCall(IWithdrawalQueue.transferFrom, (_vetoer, address(_escrow), unstethIds[1]))
        );
        vm.expectCall(address(_dualGovernance), abi.encodeCall(IDualGovernance.activateNextState, ()), 2);

        vm.prank(_vetoer);
        _escrow.lockUnstETH(unstethIds);

        IEscrow.LockedAssetsTotals memory escrowLockedAssets = _escrow.getLockedAssetsTotals();

        assertEq(escrowLockedAssets.stETHLockedShares, 0);
        assertEq(escrowLockedAssets.stETHClaimedETH, 0);
        assertEq(escrowLockedAssets.unstETHUnfinalizedShares, statuses[0].amountOfShares + statuses[1].amountOfShares);
        assertEq(escrowLockedAssets.unstETHFinalizedETH, 0);

        IEscrow.VetoerState memory state = _escrow.getVetoerState(_vetoer);

        assertEq(state.unstETHIdsCount, 2);
        assertEq(state.stETHLockedShares, 0);
        assertEq(state.unstETHLockedShares, statuses[0].amountOfShares + statuses[1].amountOfShares);
    }

    function test_lockUnstETH_RevertOn_EmptyUnstETHIds() external {
        uint256[] memory unstethIds = new uint256[](0);

        vm.expectRevert(abi.encodeWithSelector(Escrow.EmptyUnstETHIds.selector));
        _escrow.lockUnstETH(unstethIds);
    }

    function test_lockUnstETH_RevertOn_UnexpectedEscrowState() external {
        uint256[] memory unstethIds = new uint256[](1);
        unstethIds[0] = 1;

        _transitToRageQuit();

        vm.expectRevert(abi.encodeWithSelector(EscrowStateLib.UnexpectedState.selector, EscrowState.SignallingEscrow));
        _escrow.lockUnstETH(unstethIds);
    }

    // ---
    // unlockUnstETH()
    // ---

    function test_unlockUnstETH_HappyPath() external {
        uint256[] memory unstETHAmounts = new uint256[](2);
        unstETHAmounts[0] = 1 ether;
        unstETHAmounts[1] = 2 ether;

        uint256[] memory unstethIds = _vetoerLockedUnstEth(unstETHAmounts);

        _wait(_minLockAssetDuration.plusSeconds(1));

        vm.expectCall(
            address(_withdrawalQueue),
            abi.encodeCall(IWithdrawalQueue.transferFrom, (address(_escrow), _vetoer, unstethIds[0]))
        );
        vm.expectCall(
            address(_withdrawalQueue),
            abi.encodeCall(IWithdrawalQueue.transferFrom, (address(_escrow), _vetoer, unstethIds[1]))
        );
        vm.expectCall(address(_dualGovernance), abi.encodeCall(IDualGovernance.activateNextState, ()), 2);

        vm.prank(_vetoer);
        _escrow.unlockUnstETH(unstethIds);

        IEscrow.LockedAssetsTotals memory escrowLockedAssets = _escrow.getLockedAssetsTotals();

        assertEq(escrowLockedAssets.stETHLockedShares, 0);
        assertEq(escrowLockedAssets.stETHClaimedETH, 0);
        assertEq(escrowLockedAssets.unstETHUnfinalizedShares, 0);
        assertEq(escrowLockedAssets.unstETHFinalizedETH, 0);

        IEscrow.VetoerState memory state = _escrow.getVetoerState(_vetoer);

        assertEq(state.unstETHIdsCount, 0);
        assertEq(state.stETHLockedShares, 0);
        assertEq(state.unstETHLockedShares, 0);
    }

    function test_unlockUnstETH_EmptyUnstETHIds() external {
        uint256[] memory unstethIds = new uint256[](0);

        _wait(_minLockAssetDuration.plusSeconds(1));

        vm.expectCall(address(_dualGovernance), abi.encodeCall(IDualGovernance.activateNextState, ()), 0);

        vm.expectRevert(Escrow.EmptyUnstETHIds.selector);
        vm.prank(_vetoer);
        _escrow.unlockUnstETH(unstethIds);
    }

    function test_unlockUnstETH_RevertOn_MinAssetsLockDurationNotPassed() external {
        uint256[] memory unstethIds = new uint256[](1);

        _wait(_minLockAssetDuration.minusSeconds(1));

        // Exception. Due to no assets of holder registered in Escrow.
        vm.expectRevert(
            abi.encodeWithSelector(AssetsAccounting.MinAssetsLockDurationNotPassed.selector, _minLockAssetDuration)
        );
        vm.prank(_vetoer);
        _escrow.unlockUnstETH(unstethIds);
    }

    function test_unlockUnstETH_RevertOn_UnexpectedEscrowState() external {
        _transitToRageQuit();

        uint256[] memory unstethIds = new uint256[](1);
        vm.expectRevert(abi.encodeWithSelector(EscrowStateLib.UnexpectedState.selector, EscrowState.SignallingEscrow));
        vm.prank(_vetoer);
        _escrow.unlockUnstETH(unstethIds);
    }

    // ---
    // markUnstETHFinalized()
    // ---

    function test_markUnstETHFinalized_HappyPath() external {
        uint256[] memory unstethIds = new uint256[](2);
        uint256[] memory hints = new uint256[](2);
        uint256[] memory responses = new uint256[](2);

        unstethIds[0] = 1;
        unstethIds[1] = 1;

        hints[0] = 1;
        hints[1] = 1;

        responses[0] = 1 ether;
        responses[1] = 1 ether;

        _withdrawalQueue.setClaimableEtherResult(responses);
        vm.expectCall(
            address(_withdrawalQueue), abi.encodeCall(IWithdrawalQueue.getClaimableEther, (unstethIds, hints))
        );

        _escrow.markUnstETHFinalized(unstethIds, hints);
    }

    function test_markUnstETHFinalized_RevertOn_UnexpectedEscrowState() external {
        _transitToRageQuit();

        uint256[] memory unstethIds = new uint256[](0);
        uint256[] memory hints = new uint256[](0);

        vm.expectRevert(abi.encodeWithSelector(EscrowStateLib.UnexpectedState.selector, EscrowState.SignallingEscrow));
        _escrow.markUnstETHFinalized(unstethIds, hints);
    }

    // ---
    // startRageQuit()
    // ---

    function test_startRageQuit_HappyPath() external {
        uint256 lri = Random.nextUint256(_random, 100500);
        _withdrawalQueue.setLastRequestId(lri);

        vm.expectEmit();
        emit EscrowStateLib.RageQuitStarted(Durations.ZERO, Durations.ZERO);
        vm.expectEmit();
        emit WithdrawalsBatchesQueue.WithdrawalsBatchesQueueOpened(lri);

        _transitToRageQuit();
    }

    function testFuzz_startRageQuit_RevertOn_CalledNotByDualGovernance(address stranger) external {
        vm.assume(stranger != _dualGovernance);

        vm.prank(stranger);
        vm.expectRevert(abi.encodeWithSelector(Escrow.CallerIsNotDualGovernance.selector, stranger));
        _escrow.startRageQuit(Durations.ZERO, Durations.ZERO);
    }

    // ---
    // requestNextWithdrawalsBatch()
    // ---

    function test_requestNextWithdrawalsBatch_HappyPath() external {
        uint256[] memory unstEthIds = _getUnstEthIdsFromWQ();

        vm.expectEmit();
        emit WithdrawalsBatchesQueue.WithdrawalsBatchesQueueOpened(unstEthIds[0] - 1);
        _transitToRageQuit();

        _withdrawalQueue.setRequestWithdrawalsResult(unstEthIds);

        _stETH.mint(address(_escrow), stethAmount);
        _withdrawalQueue.setMinStETHWithdrawalAmount(1);

        vm.expectEmit();
        emit WithdrawalsBatchesQueue.UnstETHIdsAdded(unstEthIds);
        vm.expectEmit();
        emit WithdrawalsBatchesQueue.WithdrawalsBatchesQueueClosed();
        _escrow.requestNextWithdrawalsBatch(100);
    }

    function test_requestNextWithdrawalsBatch_ReturnsEarlyAndClosesWithdrawalsBatchesQueue_When_EscrowHasZeroAmountOfStETH(
    ) external {
        _transitToRageQuit();

        _withdrawalQueue.setRequestWithdrawalsResult(new uint256[](0));

        _ensureWithdrawalsBatchesQueueClosed();
    }

    function test_requestNextWithdrawalsBatch_RevertOn_UnexpectedEscrowState() external {
        vm.expectRevert(abi.encodeWithSelector(EscrowStateLib.UnexpectedState.selector, EscrowState.RageQuitEscrow));
        _escrow.requestNextWithdrawalsBatch(1);
    }

    function test_requestNextWithdrawalsBatch_RevertOn_InvalidBatchSize() external {
        _transitToRageQuit();

        uint256 batchSize = 1;

        vm.expectRevert(abi.encodeWithSelector(Escrow.InvalidBatchSize.selector, batchSize));
        _escrow.requestNextWithdrawalsBatch(batchSize);
    }

    function test_requestNextWithdrawalsBatch_RevertOn_InvalidUnstETHIdsSequence() external {
        uint256[] memory unstEthIds = _getUnstEthIdsFromWQ();

        vm.expectEmit();
        emit WithdrawalsBatchesQueue.WithdrawalsBatchesQueueOpened(unstEthIds[0] - 1);
        _transitToRageQuit();

        _withdrawalQueue.setRequestWithdrawalsResult(unstEthIds);

        _stETH.mint(address(_escrow), stethAmount);
        _withdrawalQueue.setRequestWithdrawalsTransferAmount(
            stethAmount - 2 * _escrow.MIN_TRANSFERRABLE_ST_ETH_AMOUNT()
        );

        vm.expectEmit();
        emit WithdrawalsBatchesQueue.UnstETHIdsAdded(unstEthIds);
        _escrow.requestNextWithdrawalsBatch(100);

        vm.expectRevert(WithdrawalsBatchesQueue.InvalidUnstETHIdsSequence.selector);
        _escrow.requestNextWithdrawalsBatch(100);
    }

    // ---
    // claimNextWithdrawalsBatch(uint256 fromUnstETHId, uint256[] calldata hints)
    // ---

    function test_claimNextWithdrawalsBatch_2_HappyPath() external {
        IEscrow.LockedAssetsTotals memory escrowLockedAssets = _escrow.getLockedAssetsTotals();

        assertEq(escrowLockedAssets.stETHLockedShares, 0);
        assertEq(escrowLockedAssets.stETHClaimedETH, 0);
        assertEq(escrowLockedAssets.unstETHUnfinalizedShares, 0);
        assertEq(escrowLockedAssets.unstETHFinalizedETH, 0);

        uint256[] memory unstEthIds = _getUnstEthIdsFromWQ();

        _vetoerLockedStEth(stethAmount);
        _transitToRageQuit();

        _withdrawalQueue.setRequestWithdrawalsResult(unstEthIds);
        _withdrawalQueue.setLastCheckpointIndex(1);
        _withdrawalQueue.setCheckpointHints(new uint256[](unstEthIds.length));

        _ensureUnstEthAddedToWithdrawalsBatchesQueue(unstEthIds, stethAmount);

        _withdrawalQueue.setClaimableAmount(stethAmount);
        vm.deal(address(_withdrawalQueue), stethAmount);

        vm.expectEmit();
        emit WithdrawalsBatchesQueue.UnstETHIdsClaimed(unstEthIds);
        vm.expectEmit();
        emit AssetsAccounting.ETHClaimed(ETHValues.from(stethAmount));
        _escrow.claimNextWithdrawalsBatch(unstEthIds[0], new uint256[](unstEthIds.length));

        escrowLockedAssets = _escrow.getLockedAssetsTotals();

        assertEq(escrowLockedAssets.stETHLockedShares, stethAmount);
        assertEq(escrowLockedAssets.stETHClaimedETH, stethAmount);
        assertEq(escrowLockedAssets.unstETHUnfinalizedShares, 0);
        assertEq(escrowLockedAssets.unstETHFinalizedETH, 0);

        IEscrow.VetoerState memory state = _escrow.getVetoerState(_vetoer);

        assertEq(state.unstETHIdsCount, 0);
        assertEq(state.stETHLockedShares, stethAmount);
        assertEq(state.unstETHLockedShares, 0);
    }

    function test_claimNextWithdrawalsBatch_2_RevertOn_UnexpectedState() external {
        vm.expectRevert(abi.encodeWithSelector(EscrowStateLib.UnexpectedState.selector, 2));
        _escrow.claimNextWithdrawalsBatch(1, new uint256[](1));
    }

    function test_claimNextWithdrawalsBatch_2_RevertOn_ClaimingIsFinished() external {
        _transitToRageQuit();

        _escrow.requestNextWithdrawalsBatch(100);
        _escrow.startRageQuitExtensionPeriod();

        vm.expectRevert(EscrowStateLib.ClaimingIsFinished.selector);
        _escrow.claimNextWithdrawalsBatch(1, new uint256[](1));
    }

    function test_claimNextWithdrawalsBatch_2_RevertOn_EmptyBatch() external {
        _transitToRageQuit();

        vm.expectRevert(WithdrawalsBatchesQueue.EmptyBatch.selector);
        _escrow.claimNextWithdrawalsBatch(1, new uint256[](1));
    }

    function test_claimNextWithdrawalsBatch_2_RevertOn_UnexpectedUnstETHId() external {
        uint256[] memory unstEthIds = _getUnstEthIdsFromWQ();

        _vetoerLockedStEth(stethAmount);
        _transitToRageQuit();

        _withdrawalQueue.setRequestWithdrawalsResult(unstEthIds);

        _ensureUnstEthAddedToWithdrawalsBatchesQueue(unstEthIds, stethAmount);

        _withdrawalQueue.setClaimableAmount(stethAmount);
        vm.deal(address(_withdrawalQueue), stethAmount);

        vm.expectRevert(Escrow.UnexpectedUnstETHId.selector);
        _escrow.claimNextWithdrawalsBatch(unstEthIds[0] + 10, new uint256[](1));
    }

    function test_claimNextWithdrawalsBatch_2_RevertOn_InvalidHintsLength() external {
        uint256[] memory unstEthIds = _getUnstEthIdsFromWQ();

        _vetoerLockedStEth(stethAmount);
        _transitToRageQuit();

        _withdrawalQueue.setRequestWithdrawalsResult(unstEthIds);

        _ensureUnstEthAddedToWithdrawalsBatchesQueue(unstEthIds, stethAmount);

        _withdrawalQueue.setClaimableAmount(stethAmount);
        vm.deal(address(_withdrawalQueue), stethAmount);

        vm.expectRevert(abi.encodeWithSelector(Escrow.InvalidHintsLength.selector, 10, 1));
        _escrow.claimNextWithdrawalsBatch(unstEthIds[0], new uint256[](10));
    }

    // ---
    // claimNextWithdrawalsBatch(uint256 maxUnstETHIdsCount)
    // ---

    function test_claimNextWithdrawalsBatch_1_HappyPath() external {
        IEscrow.LockedAssetsTotals memory escrowLockedAssets = _escrow.getLockedAssetsTotals();

        assertEq(escrowLockedAssets.stETHLockedShares, 0);
        assertEq(escrowLockedAssets.stETHClaimedETH, 0);
        assertEq(escrowLockedAssets.unstETHUnfinalizedShares, 0);
        assertEq(escrowLockedAssets.unstETHFinalizedETH, 0);

        uint256[] memory unstEthIds = _getUnstEthIdsFromWQ();

        _vetoerLockedStEth(stethAmount);
        _transitToRageQuit();

        _withdrawalQueue.setRequestWithdrawalsResult(unstEthIds);

        _ensureUnstEthAddedToWithdrawalsBatchesQueue(unstEthIds, stethAmount);

        IEscrow.VetoerState memory vetoerState = _escrow.getVetoerState(_vetoer);

        assertEq(vetoerState.unstETHIdsCount, 0);
        assertEq(vetoerState.stETHLockedShares, stethAmount);
        assertEq(vetoerState.unstETHLockedShares, 0);

        _claimStEthViaWQ(unstEthIds, stethAmount);

        escrowLockedAssets = _escrow.getLockedAssetsTotals();

        assertEq(escrowLockedAssets.stETHLockedShares, stethAmount);
        assertEq(escrowLockedAssets.stETHClaimedETH, stethAmount);
        assertEq(escrowLockedAssets.unstETHUnfinalizedShares, 0);
        assertEq(escrowLockedAssets.unstETHFinalizedETH, 0);

        vetoerState = _escrow.getVetoerState(_vetoer);

        assertEq(vetoerState.unstETHIdsCount, 0);
        assertEq(vetoerState.stETHLockedShares, stethAmount);
        assertEq(vetoerState.unstETHLockedShares, 0);
    }

    function test_claimNextWithdrawalsBatch_1_RevertOn_UnexpectedState() external {
        vm.expectRevert(abi.encodeWithSelector(EscrowStateLib.UnexpectedState.selector, 2));
        _escrow.claimNextWithdrawalsBatch(1);
    }

    function test_claimNextWithdrawalsBatch_1_RevertOn_ClaimingIsFinished() external {
        _transitToRageQuit();

        _escrow.requestNextWithdrawalsBatch(100);
        _escrow.startRageQuitExtensionPeriod();

        vm.expectRevert(EscrowStateLib.ClaimingIsFinished.selector);
        _escrow.claimNextWithdrawalsBatch(1);
    }

    function test_claimNextWithdrawalsBatch_1_RevertOn_EmptyBatch() external {
        _transitToRageQuit();

        vm.expectRevert(WithdrawalsBatchesQueue.EmptyBatch.selector);
        _escrow.claimNextWithdrawalsBatch(1);
    }

    function test_claimNextWithdrawalsBatch_1_RevertOn_InvalidHintsLength() external {
        uint256[] memory unstEthIds = _getUnstEthIdsFromWQ();

        _vetoerLockedStEth(stethAmount);
        _transitToRageQuit();

        _withdrawalQueue.setRequestWithdrawalsResult(unstEthIds);
        _withdrawalQueue.setLastCheckpointIndex(1);
        _withdrawalQueue.setCheckpointHints(new uint256[](unstEthIds.length + 10));

        _ensureUnstEthAddedToWithdrawalsBatchesQueue(unstEthIds, stethAmount);

        vm.expectRevert(abi.encodeWithSelector(Escrow.InvalidHintsLength.selector, 11, 1));
        _escrow.claimNextWithdrawalsBatch(unstEthIds.length);
    }

    // ---
    // startRageQuitExtensionPeriod()
    // ---

    function test_startRageQuitExtensionPeriod_HappyPath() external {
        _transitToRageQuit();

        _ensureWithdrawalsBatchesQueueClosed();

        _ensureRageQuitExtensionPeriodStartedNow();
    }

    function test_startRageQuitExtensionPeriod_RevertOn_BatchesQueueIsNotClosed() external {
        vm.expectRevert(Escrow.BatchesQueueIsNotClosed.selector);
        _escrow.startRageQuitExtensionPeriod();
    }

    function test_startRageQuitExtensionPeriod_RevertOn_UnclaimedBatches() external {
        uint256[] memory unstEthIds = _getUnstEthIdsFromWQ();

        _vetoerLockedStEth(stethAmount);
        _transitToRageQuit();

        _withdrawalQueue.setRequestWithdrawalsResult(unstEthIds);

        _ensureUnstEthAddedToWithdrawalsBatchesQueue(unstEthIds, stethAmount);

        vm.expectRevert(Escrow.UnclaimedBatches.selector);
        _escrow.startRageQuitExtensionPeriod();
    }

    function test_startRageQuitExtensionPeriod_RevertOn_UnfinalizedUnstETHIds() external {
        uint256[] memory unstEthIds = _getUnstEthIdsFromWQ();

        _vetoerLockedStEth(stethAmount);
        _transitToRageQuit();

        _withdrawalQueue.setRequestWithdrawalsResult(unstEthIds);

        _ensureUnstEthAddedToWithdrawalsBatchesQueue(unstEthIds, stethAmount);
        _claimStEthViaWQ(unstEthIds, stethAmount);

        _withdrawalQueue.setLastFinalizedRequestId(0);

        vm.expectRevert(Escrow.UnfinalizedUnstETHIds.selector);
        _escrow.startRageQuitExtensionPeriod();
    }

    // ---
    // claimUnstETH()
    // ---

    function test_claimUnstETH_HappyPath() external {
        uint256[] memory unstEthAmounts = new uint256[](1);
        unstEthAmounts[0] = 1 ether;

        uint256[] memory unstEthIds = _vetoerLockedUnstEth(unstEthAmounts);
        uint256[] memory hints = _finalizeUnstEth(unstEthAmounts, unstEthIds);

        _transitToRageQuit();

        _claimUnstEthFromEscrow(unstEthAmounts, unstEthIds, hints);

        IEscrow.LockedAssetsTotals memory escrowLockedAssets = _escrow.getLockedAssetsTotals();

        assertEq(escrowLockedAssets.stETHLockedShares, 0);
        assertEq(escrowLockedAssets.stETHClaimedETH, 0);
        assertEq(escrowLockedAssets.unstETHUnfinalizedShares, 0);
        assertEq(escrowLockedAssets.unstETHFinalizedETH, unstEthAmounts[0]);

        IEscrow.VetoerState memory state = _escrow.getVetoerState(_vetoer);

        assertEq(state.unstETHIdsCount, 1);
        assertEq(state.stETHLockedShares, 0);
        assertEq(state.unstETHLockedShares, unstEthAmounts[0]);
    }

    function test_claimUnstETH_RevertOn_UnexpectedEscrowState() external {
        vm.expectRevert(abi.encodeWithSelector(EscrowStateLib.UnexpectedState.selector, EscrowState.RageQuitEscrow));
        _escrow.claimUnstETH(new uint256[](1), new uint256[](1));
    }

    function test_claimUnstETH_RevertOn_InvalidRequestId() external {
        bytes memory wqInvalidRequestIdError = abi.encode("WithdrawalQueue.InvalidRequestId");
        uint256[] memory unstETHIds = new uint256[](1);
        unstETHIds[0] = _withdrawalQueue.REVERT_ON_ID();
        uint256[] memory hints = new uint256[](1);

        _transitToRageQuit();

        vm.expectRevert(WithdrawalQueueMock.InvalidRequestId.selector);
        _escrow.claimUnstETH(unstETHIds, hints);
    }

    function test_claimUnstETH_RevertOn_ArraysLengthMismatch() external {
        bytes memory wqArraysLengthMismatchError = abi.encode("WithdrawalQueue.ArraysLengthMismatch");
        uint256[] memory unstETHIds = new uint256[](2);
        uint256[] memory hints = new uint256[](1);
        uint256[] memory responses = new uint256[](1);
        responses[0] = 1 ether;

        _transitToRageQuit();

        _withdrawalQueue.setClaimableEtherResult(responses);

        vm.expectRevert(WithdrawalQueueMock.ArraysLengthMismatch.selector);
        _escrow.claimUnstETH(unstETHIds, hints);
    }

    function test_claimUnstETH_RevertOn_InvalidUnstETHStatus() external {
        uint256[] memory unstEthAmounts = new uint256[](1);
        unstEthAmounts[0] = 1 ether;

        uint256[] memory unstEthIds = new uint256[](1);
        unstEthIds[0] = Random.nextUint256(_random, 100500);

        uint256[] memory hints = _finalizeUnstEth(unstEthAmounts, unstEthIds);

        _transitToRageQuit();

        _withdrawalQueue.setClaimableAmount(unstEthAmounts[0]);
        _withdrawalQueue.setClaimableEtherResult(unstEthAmounts);
        vm.deal(address(_withdrawalQueue), unstEthAmounts[0]);

        vm.expectRevert(
            abi.encodeWithSelector(
                AssetsAccounting.InvalidUnstETHStatus.selector, unstEthIds[0], UnstETHRecordStatus.NotLocked
            )
        );
        _escrow.claimUnstETH(unstEthIds, hints);
    }

    // ---
    // setMinAssetsLockDuration()
    // ---

    function test_setMinAssetsLockDuration_HappyPath() external {
        Duration newMinAssetsLockDuration = Durations.from(200);
        vm.expectEmit();
        emit EscrowStateLib.MinAssetsLockDurationSet(newMinAssetsLockDuration);
        vm.prank(_dualGovernance);
        _escrow.setMinAssetsLockDuration(newMinAssetsLockDuration);
    }

    function testFuzz_setMinAssetsLockDuration_RevertOn_CalledNotFromDualGovernance(address stranger) external {
        vm.assume(stranger != _dualGovernance);

        Duration newMinAssetsLockDuration = Durations.from(200);

        vm.prank(stranger);
        vm.expectRevert(abi.encodeWithSelector(Escrow.CallerIsNotDualGovernance.selector, stranger));
        _escrow.setMinAssetsLockDuration(newMinAssetsLockDuration);
    }

    // ---
    // withdrawETH()
    // ---

    function test_withdrawETH_HappyPath() external {
        uint256 balanceBefore = _vetoer.balance;
        uint256[] memory unstEthIds = _getUnstEthIdsFromWQ();

        _vetoerLockedStEth(stethAmount);
        _transitToRageQuit();

        _withdrawalQueue.setRequestWithdrawalsResult(unstEthIds);

        _ensureUnstEthAddedToWithdrawalsBatchesQueue(unstEthIds, stethAmount);
        _claimStEthViaWQ(unstEthIds, stethAmount);
        _ensureRageQuitExtensionPeriodStartedNow();
        assertTrue(_escrow.isRageQuitExtensionPeriodStarted());

        _wait(Durations.from(1));

        vm.startPrank(_vetoer);
        vm.expectEmit();
        emit AssetsAccounting.ETHWithdrawn(_vetoer, SharesValues.from(stethAmount), ETHValues.from(stethAmount));
        _escrow.withdrawETH();
        vm.stopPrank();

        assertEq(_vetoer.balance, balanceBefore + stethAmount);

        IEscrow.LockedAssetsTotals memory escrowLockedAssets = _escrow.getLockedAssetsTotals();

        assertEq(escrowLockedAssets.stETHLockedShares, stethAmount);
        assertEq(escrowLockedAssets.stETHClaimedETH, stethAmount);
        assertEq(escrowLockedAssets.unstETHUnfinalizedShares, 0);
        assertEq(escrowLockedAssets.unstETHFinalizedETH, 0);

        IEscrow.VetoerState memory state = _escrow.getVetoerState(_vetoer);

        assertEq(state.unstETHIdsCount, 0);
        assertEq(state.stETHLockedShares, 0);
        assertEq(state.unstETHLockedShares, 0);
    }

    function test_withdrawETH_RevertOn_UnexpectedEscrowState() external {
        vm.expectRevert(abi.encodeWithSelector(EscrowStateLib.UnexpectedState.selector, EscrowState.RageQuitEscrow));
        _escrow.withdrawETH();
    }

    function test_withdrawETH_RevertOn_RageQuitExtensionPeriodNotStarted() external {
        _transitToRageQuit();

        vm.expectRevert(EscrowStateLib.RageQuitExtensionPeriodNotStarted.selector);
        _escrow.withdrawETH();
    }

    function test_withdrawETH_RevertOn_EthWithdrawalsDelayNotPassed() external {
        uint256 balanceBefore = _vetoer.balance;
        uint256[] memory unstEthIds = _getUnstEthIdsFromWQ();

        _vetoerLockedStEth(stethAmount);

        _transitToRageQuit(Durations.from(1), Durations.from(2));
        _withdrawalQueue.setRequestWithdrawalsResult(unstEthIds);

        _ensureUnstEthAddedToWithdrawalsBatchesQueue(unstEthIds, stethAmount);
        _claimStEthViaWQ(unstEthIds, stethAmount);
        _ensureRageQuitExtensionPeriodStartedNow();
        assertTrue(_escrow.isRageQuitExtensionPeriodStarted());

        vm.startPrank(_vetoer);
        vm.expectRevert(EscrowStateLib.EthWithdrawalsDelayNotPassed.selector);
        _escrow.withdrawETH();
        vm.stopPrank();

        assertEq(_vetoer.balance, balanceBefore);
    }

    function test_withdrawETH_RevertOn_InvalidSharesValue() external {
        uint256 balanceBefore = _vetoer.balance;
        uint256[] memory unstEthIds = _getUnstEthIdsFromWQ();

        address _vetoer2 = makeAddr("vetoer2");
        _stETH.mint(_vetoer2, 100 ether);

        vm.startPrank(_vetoer2);
        _stETH.approve(address(_escrow), type(uint256).max);
        _escrow.lockStETH(100 ether);
        vm.stopPrank();

        _vetoerLockedStEth(stethAmount);

        _wait(_minLockAssetDuration.plusSeconds(1));

        _vetoerUnlockedStEth(stethAmount);

        _transitToRageQuit();

        _withdrawalQueue.setRequestWithdrawalsResult(unstEthIds);

        _ensureUnstEthAddedToWithdrawalsBatchesQueue(unstEthIds, stethAmount);
        _claimStEthViaWQ(unstEthIds, stethAmount);
        _ensureRageQuitExtensionPeriodStartedNow();
        assertTrue(_escrow.isRageQuitExtensionPeriodStarted());

        _wait(_minLockAssetDuration);

        vm.startPrank(_vetoer);
        vm.expectRevert(abi.encodeWithSelector(AssetsAccounting.InvalidSharesValue.selector, SharesValues.ZERO));
        _escrow.withdrawETH();
        vm.stopPrank();

        assertEq(_vetoer.balance, balanceBefore);
    }

    // ---
    // withdrawETH(uint256[] calldata unstETHIds)
    // ---

    function test_withdrawETH_2_HappyPath() external {
        uint256 balanceBefore = _vetoer.balance;
        uint256[] memory unstEthAmounts = new uint256[](2);
        unstEthAmounts[0] = 1 ether;
        unstEthAmounts[1] = 10 ether;

        uint256[] memory unstEthIds = _vetoerLockedUnstEth(unstEthAmounts);
        uint256[] memory hints = _finalizeUnstEth(unstEthAmounts, unstEthIds);

        _transitToRageQuit();

        uint256 sum = _claimUnstEthFromEscrow(unstEthAmounts, unstEthIds, hints);

        _ensureWithdrawalsBatchesQueueClosed();

        _ensureRageQuitExtensionPeriodStartedNow();
        assertTrue(_escrow.isRageQuitExtensionPeriodStarted());

        _wait(Durations.from(1));

        vm.startPrank(_vetoer);
        vm.expectEmit();
        emit AssetsAccounting.UnstETHWithdrawn(unstEthIds, ETHValues.from(sum));
        _escrow.withdrawETH(unstEthIds);
        vm.stopPrank();

        assertEq(_vetoer.balance, balanceBefore + sum);

        IEscrow.LockedAssetsTotals memory escrowLockedAssets = _escrow.getLockedAssetsTotals();

        assertEq(escrowLockedAssets.stETHLockedShares, 0);
        assertEq(escrowLockedAssets.stETHClaimedETH, 0);
        assertEq(escrowLockedAssets.unstETHUnfinalizedShares, 0);
        assertEq(escrowLockedAssets.unstETHFinalizedETH, unstEthAmounts[0] + unstEthAmounts[1]);

        IEscrow.VetoerState memory state = _escrow.getVetoerState(_vetoer);

        assertEq(state.unstETHIdsCount, 2);
        assertEq(state.stETHLockedShares, 0);
        assertEq(state.unstETHLockedShares, unstEthAmounts[0] + unstEthAmounts[1]);
    }

    function test_withdrawETH_2_RevertOn_EmptyUnstETHIds() external {
        vm.expectRevert(Escrow.EmptyUnstETHIds.selector);
        _escrow.withdrawETH(new uint256[](0));
    }

    function test_withdrawETH_2_RevertOn_UnexpectedEscrowState() external {
        vm.expectRevert(abi.encodeWithSelector(EscrowStateLib.UnexpectedState.selector, EscrowState.RageQuitEscrow));
        _escrow.withdrawETH(new uint256[](1));
    }

    function test_withdrawETH_2_RevertOn_RageQuitExtensionPeriodNotStarted() external {
        _transitToRageQuit();

        vm.expectRevert(EscrowStateLib.RageQuitExtensionPeriodNotStarted.selector);
        _escrow.withdrawETH(new uint256[](1));
    }

    function test_withdrawETH_2_RevertOn_EthWithdrawalsDelayNotPassed() external {
        uint256 balanceBefore = _vetoer.balance;
        uint256[] memory unstEthAmounts = new uint256[](2);
        unstEthAmounts[0] = 1 ether;
        unstEthAmounts[1] = 10 ether;

        uint256[] memory unstEthIds = _vetoerLockedUnstEth(unstEthAmounts);
        uint256[] memory hints = _finalizeUnstEth(unstEthAmounts, unstEthIds);

        _transitToRageQuit(Durations.from(10), Durations.from(10));

        _claimUnstEthFromEscrow(unstEthAmounts, unstEthIds, hints);

        _ensureWithdrawalsBatchesQueueClosed();

        _ensureRageQuitExtensionPeriodStartedNow();
        assertTrue(_escrow.isRageQuitExtensionPeriodStarted());

        _wait(Durations.from(1));

        vm.startPrank(_vetoer);
        vm.expectRevert(EscrowStateLib.EthWithdrawalsDelayNotPassed.selector);
        _escrow.withdrawETH(unstEthIds);
        vm.stopPrank();

        assertEq(_vetoer.balance, balanceBefore);
    }

    function test_withdrawETH_2_RevertOn_InvalidUnstETHStatus() external {
        uint256 balanceBefore = _vetoer.balance;
        uint256[] memory unstEthAmounts = new uint256[](2);
        unstEthAmounts[0] = 1 ether;
        unstEthAmounts[1] = 10 ether;

        uint256[] memory unstEthIds = _vetoerLockedUnstEth(unstEthAmounts);
        _finalizeUnstEth(unstEthAmounts, unstEthIds);

        _transitToRageQuit();

        _ensureWithdrawalsBatchesQueueClosed();

        _ensureRageQuitExtensionPeriodStartedNow();
        assertTrue(_escrow.isRageQuitExtensionPeriodStarted());

        _wait(Durations.from(1));

        vm.startPrank(_vetoer);
        vm.expectRevert(
            abi.encodeWithSelector(
                AssetsAccounting.InvalidUnstETHStatus.selector, unstEthIds[0], UnstETHRecordStatus.Finalized
            )
        );
        _escrow.withdrawETH(unstEthIds);
        vm.stopPrank();

        assertEq(_vetoer.balance, balanceBefore);
    }

    // ---
    // getLockedAssetsTotals()
    // ---

    function test_getLockedAssetsTotals() external view {
        IEscrow.LockedAssetsTotals memory escrowLockedAssets = _escrow.getLockedAssetsTotals();

        assertEq(escrowLockedAssets.stETHLockedShares, 0);
        assertEq(escrowLockedAssets.stETHClaimedETH, 0);
        assertEq(escrowLockedAssets.unstETHUnfinalizedShares, 0);
        assertEq(escrowLockedAssets.unstETHFinalizedETH, 0);
    }

    // ---
    // getVetoerState()
    // ---

    function test_getVetoerState() external {
        _vetoerLockedStEth(stethAmount);

        IEscrow.VetoerState memory state = _escrow.getVetoerState(_vetoer);

        assertEq(state.unstETHIdsCount, 0);
        assertEq(state.stETHLockedShares, _stETH.getSharesByPooledEth(stethAmount));
        assertEq(state.unstETHLockedShares, 0);
        assertEq(state.lastAssetsLockTimestamp, Timestamps.now().toSeconds());
    }

    // ---
    // getVetoerUnstETHIds()
    // ---

    function test_getVetoerUnstETHIds() external {
        uint256[] memory unstEthAmounts = new uint256[](2);
        unstEthAmounts[0] = 1 ether;
        unstEthAmounts[1] = 10 ether;

        assertEq(_escrow.getVetoerUnstETHIds(_vetoer).length, 0);

        uint256[] memory unstEthIds = _vetoerLockedUnstEth(unstEthAmounts);

        uint256[] memory vetoerUnstEthIds = _escrow.getVetoerUnstETHIds(_vetoer);

        assertEq(vetoerUnstEthIds.length, unstEthIds.length);
        assertEq(vetoerUnstEthIds[0], unstEthIds[0]);
        assertEq(vetoerUnstEthIds[1], unstEthIds[1]);

        _wait(_minLockAssetDuration.plusSeconds(1));

        uint256[] memory unstEthIdsToUnlock = new uint256[](1);
        unstEthIdsToUnlock[0] = unstEthIds[0];

        vm.prank(_vetoer);
        _escrow.unlockUnstETH(unstEthIdsToUnlock);
        vetoerUnstEthIds = _escrow.getVetoerUnstETHIds(_vetoer);

        assertEq(vetoerUnstEthIds.length, 1);
        assertEq(vetoerUnstEthIds[0], unstEthIds[1]);

        unstEthIdsToUnlock[0] = unstEthIds[1];
        vm.prank(_vetoer);
        _escrow.unlockUnstETH(unstEthIdsToUnlock);

        assertEq(_escrow.getVetoerUnstETHIds(_vetoer).length, 0);
    }

    // ---
<<<<<<< HEAD
=======
    // getUnclaimedUnstETHIdsCount()
    // ---

    function test_getUnclaimedUnstETHIdsCount() external {
        _transitToRageQuit();
        assertEq(_escrow.getUnclaimedUnstETHIdsCount(), 0);
    }

    function test_getUnclaimedUnstETHIdsCount_RevertOn_UnexpectedState_Signaling() external {
        vm.expectRevert(abi.encodeWithSelector(EscrowStateLib.UnexpectedState.selector, EscrowState.RageQuitEscrow));
        _escrow.getUnclaimedUnstETHIdsCount();
    }

    function test_getUnclaimedUnstETHIdsCount_RevertOn_UnexpectedState_NotInitialized() external {
        vm.expectRevert(abi.encodeWithSelector(EscrowStateLib.UnexpectedState.selector, EscrowState.RageQuitEscrow));
        _masterCopy.getUnclaimedUnstETHIdsCount();
    }

    // ---
>>>>>>> 6e4e91cb
    // getNextWithdrawalBatch()
    // ---

    function test_getNextWithdrawalBatch() external {
        uint256[] memory unstEthIds = _getUnstEthIdsFromWQ();

        _vetoerLockedStEth(stethAmount);

        _transitToRageQuit();

        uint256[] memory claimableUnstEthIds = _escrow.getNextWithdrawalBatch(100);
        assertEq(claimableUnstEthIds.length, 0);

        _withdrawalQueue.setRequestWithdrawalsResult(unstEthIds);
        _withdrawalQueue.setLastCheckpointIndex(1);
        _withdrawalQueue.setCheckpointHints(new uint256[](unstEthIds.length));
        _ensureUnstEthAddedToWithdrawalsBatchesQueue(unstEthIds, stethAmount);

        claimableUnstEthIds = _escrow.getNextWithdrawalBatch(100);
        assertEq(claimableUnstEthIds.length, unstEthIds.length);
        assertEq(claimableUnstEthIds[0], unstEthIds[0]);

        _withdrawalQueue.setClaimableAmount(stethAmount);
        vm.deal(address(_withdrawalQueue), stethAmount);

        vm.expectEmit();
        emit WithdrawalsBatchesQueue.UnstETHIdsClaimed(unstEthIds);
        vm.expectEmit();
        emit AssetsAccounting.ETHClaimed(ETHValues.from(stethAmount));
        _escrow.claimNextWithdrawalsBatch(unstEthIds[0], new uint256[](unstEthIds.length));

        claimableUnstEthIds = _escrow.getNextWithdrawalBatch(100);
        assertEq(claimableUnstEthIds.length, 0);
    }

    function test_getNextWithdrawalBatch_RevertOn_RageQuit_IsNotStarted() external {
        vm.expectRevert(abi.encodeWithSelector(EscrowStateLib.UnexpectedState.selector, EscrowState.RageQuitEscrow));
        _escrow.getNextWithdrawalBatch(100);
    }

    function test_getNextWithdrawalBatch_RevertOn_UnexpectedState_Signaling() external {
        uint256 batchLimit = 10;
        vm.expectRevert(abi.encodeWithSelector(EscrowStateLib.UnexpectedState.selector, EscrowState.RageQuitEscrow));
        _escrow.getNextWithdrawalBatch(batchLimit);
    }

    function test_getNextWithdrawalBatch_RevertOn_UnexpectedState_NotInitialized() external {
        uint256 batchLimit = 10;
        vm.expectRevert(abi.encodeWithSelector(EscrowStateLib.UnexpectedState.selector, EscrowState.RageQuitEscrow));
        _masterCopy.getNextWithdrawalBatch(batchLimit);
    }

    // ---
    // isWithdrawalsBatchesClosed()
    // ---

<<<<<<< HEAD
    function test_getRageQuitEscrowDetails_RevertOn_UnexpectedState_Signaling() external {
        vm.expectRevert(abi.encodeWithSelector(EscrowState.UnexpectedState.selector, State.RageQuitEscrow));
        _escrow.getRageQuitEscrowDetails();
    }

    function test_getRageQuitEscrowDetails_RevertOn_UnexpectedState_NotInitialized() external {
        vm.expectRevert(abi.encodeWithSelector(EscrowState.UnexpectedState.selector, State.RageQuitEscrow));
        _masterCopy.getRageQuitEscrowDetails();
=======
    function test_isWithdrawalsBatchesClosed() external {
        _transitToRageQuit();
        assertFalse(_escrow.isWithdrawalsBatchesClosed());

        _withdrawalQueue.setRequestWithdrawalsResult(new uint256[](0));

        _ensureWithdrawalsBatchesQueueClosed();

        assertTrue(_escrow.isWithdrawalsBatchesClosed());
    }

    function test_isWithdrawalsBatchesClosed_RevertOn_UnexpectedState_Signaling() external {
        vm.expectRevert(abi.encodeWithSelector(EscrowStateLib.UnexpectedState.selector, EscrowState.RageQuitEscrow));
        _escrow.isWithdrawalsBatchesClosed();
    }

    function test_isWithdrawalsBatchesClosed_RevertOn_UnexpectedState_NotInitialized() external {
        vm.expectRevert(abi.encodeWithSelector(EscrowStateLib.UnexpectedState.selector, EscrowState.RageQuitEscrow));
        _masterCopy.isWithdrawalsBatchesClosed();
>>>>>>> 6e4e91cb
    }

    // ---
    // isRageQuitExtensionPeriodStarted()
    // ---

    function test_isRageQuitExtensionPeriodStarted() external {
        assertFalse(_escrow.isRageQuitExtensionPeriodStarted());

        _transitToRageQuit();

        _ensureWithdrawalsBatchesQueueClosed();

        _ensureRageQuitExtensionPeriodStartedNow();

        assertTrue(_escrow.isRageQuitExtensionPeriodStarted());

        assertEq(_escrow.getRageQuitExtensionPeriodStartedAt(), Timestamps.now());
    }

    // ---
    // getRageQuitExtensionPeriodStartedAt()
    // ---

    function test_getRageQuitExtensionPeriodStartedAt() external view {
        Timestamp res = _escrow.getRageQuitExtensionPeriodStartedAt();
        assertEq(res.toSeconds(), Timestamps.ZERO.toSeconds());
    }

    // ---
    // getRageQuitSupport()
    // ---

    function test_getRageQuitSupport() external {
        uint256 stEthLockedAmount = 80 ether + 100 wei;
        uint256[] memory unstEthAmounts = new uint256[](2);
        unstEthAmounts[0] = 1 ether;
        unstEthAmounts[1] = 10 ether;
        uint256[] memory finalizedUnstEthAmounts = new uint256[](1);
        uint256[] memory finalizedUnstEthIds = new uint256[](1);

        PercentD16 actualSupport =
            PercentsD16.fromFraction({numerator: stEthLockedAmount, denominator: _stETH.totalSupply()});

        _vetoerLockedStEth(stEthLockedAmount);

        PercentD16 support = _escrow.getRageQuitSupport();
        assertEq(support, actualSupport);
        assertEq(support, PercentsD16.fromBasisPoints(80_00));

        // When some unstEth are locked in escrow => rage quit support changed

        uint256[] memory unstEthIds = _vetoerLockedUnstEth(unstEthAmounts);

        finalizedUnstEthAmounts[0] = unstEthAmounts[0];
        finalizedUnstEthIds[0] = unstEthIds[0];

        _finalizeUnstEth(finalizedUnstEthAmounts, finalizedUnstEthIds);

        actualSupport = PercentsD16.fromFraction({
            numerator: stEthLockedAmount + unstEthAmounts[1] + unstEthAmounts[0],
            denominator: _stETH.totalSupply() + unstEthAmounts[0]
        });

        support = _escrow.getRageQuitSupport();
        assertEq(support, actualSupport);
        assertEq(support, PercentsD16.fromBasisPoints(91_00));
    }

    // ---
    // isRageQuitFinalized()
    // ---

    function test_isRageQuitFinalized() external {
        _transitToRageQuit();

        _ensureWithdrawalsBatchesQueueClosed();

        _ensureRageQuitExtensionPeriodStartedNow();

        _wait(Durations.from(1));

        assertTrue(_escrow.isRageQuitFinalized());
    }

    // ---
    // receive()
    // ---

    function test_receive() external {
        vm.deal(address(_withdrawalQueue), 1 ether);
        vm.deal(address(this), 1 ether);

        assertEq(address(_escrow).balance, 0);

        vm.startPrank(address(_withdrawalQueue));
        ETHValues.from(1 ether).sendTo(payable(address(_escrow)));
        vm.stopPrank();

        assertEq(address(_escrow).balance, 1 ether);

        vm.expectRevert(
            abi.encodeWithSelector(Escrow.InvalidETHSender.selector, address(this), address(_withdrawalQueue))
        );
        ETHValues.from(1 ether).sendTo(payable(address(_escrow)));

        assertEq(address(_escrow).balance, 1 ether);
        assertEq(address(this).balance, 1 ether);
        assertEq(address(_withdrawalQueue).balance, 0);
    }

    // ---
    // MIN_TRANSFERRABLE_ST_ETH_AMOUNT
    // ---

    function test_MIN_TRANSFERRABLE_ST_ETH_AMOUNT() external {
        assertEq(_escrow.MIN_TRANSFERRABLE_ST_ETH_AMOUNT(), 100);
    }

    function test_MIN_TRANSFERRABLE_ST_ETH_AMOUNT_gt_minWithdrawableStETHAmountWei_HappyPath() external {
        uint256 amountToLock = 100;

        uint256 minWithdrawableStETHAmountWei = 99;
        assertEq(_escrow.MIN_TRANSFERRABLE_ST_ETH_AMOUNT(), 100);
        _withdrawalQueue.setMinStETHWithdrawalAmount(minWithdrawableStETHAmountWei);

        // Lock stETH
        _stETH.mint(_vetoer, amountToLock);
        vm.prank(_vetoer);
        _escrow.lockStETH(amountToLock);
        assertEq(_stETH.balanceOf(address(_escrow)), amountToLock);

        // Request withdrawal
        vm.prank(_dualGovernance);
        _escrow.startRageQuit(Durations.ZERO, Durations.ZERO);
        assertEq(_escrow.getNextWithdrawalBatch(100).length, 0);
        assertEq(_escrow.isWithdrawalsBatchesClosed(), false);

        uint256[] memory unstEthIds = new uint256[](1);
        unstEthIds[0] = 1;
        _withdrawalQueue.setRequestWithdrawalsResult(unstEthIds);
        _escrow.requestNextWithdrawalsBatch(100);

        assertEq(_stETH.balanceOf(address(_escrow)), 0);
        assertEq(_escrow.getNextWithdrawalBatch(100).length, 1);
        assertEq(_escrow.isWithdrawalsBatchesClosed(), true);
    }

    function test_MIN_TRANSFERRABLE_ST_ETH_AMOUNT_gt_minWithdrawableStETHAmountWei_HappyPath_closes_queue() external {
        uint256 amountToLock = 99;

        uint256 minWithdrawableStETHAmountWei = 99;
        assertEq(_escrow.MIN_TRANSFERRABLE_ST_ETH_AMOUNT(), 100);
        _withdrawalQueue.setMinStETHWithdrawalAmount(minWithdrawableStETHAmountWei);

        // Lock stETH
        _stETH.mint(_vetoer, amountToLock);
        vm.prank(_vetoer);
        _escrow.lockStETH(amountToLock);
        assertEq(_stETH.balanceOf(address(_escrow)), amountToLock);

        // Request withdrawal
        vm.prank(_dualGovernance);
        _escrow.startRageQuit(Durations.ZERO, Durations.ZERO);
        assertEq(_escrow.getNextWithdrawalBatch(100).length, 0);
        assertEq(_escrow.isWithdrawalsBatchesClosed(), false);

        uint256[] memory unstEthIds = new uint256[](0);
        _withdrawalQueue.setRequestWithdrawalsResult(unstEthIds);
        _escrow.requestNextWithdrawalsBatch(100);

        assertEq(_stETH.balanceOf(address(_escrow)), 99);
        assertEq(_escrow.getNextWithdrawalBatch(100).length, 0);
        assertEq(_escrow.isWithdrawalsBatchesClosed(), true);
    }

    function test_MIN_TRANSFERRABLE_ST_ETH_AMOUNT_lt_minWithdrawableStETHAmountWei_HappyPath() external {
        uint256 amountToLock = 101;

        uint256 minWithdrawableStETHAmountWei = 101;
        assertEq(_escrow.MIN_TRANSFERRABLE_ST_ETH_AMOUNT(), 100);
        _withdrawalQueue.setMinStETHWithdrawalAmount(minWithdrawableStETHAmountWei);

        // Lock stETH
        _stETH.mint(_vetoer, amountToLock);
        vm.prank(_vetoer);
        _escrow.lockStETH(amountToLock);
        assertEq(_stETH.balanceOf(address(_escrow)), amountToLock);

        // Request withdrawal
        vm.prank(_dualGovernance);
        _escrow.startRageQuit(Durations.ZERO, Durations.ZERO);
        assertEq(_escrow.getNextWithdrawalBatch(100).length, 0);
        assertEq(_escrow.isWithdrawalsBatchesClosed(), false);

        uint256[] memory unstEthIds = new uint256[](1);
        unstEthIds[0] = 1;
        _withdrawalQueue.setRequestWithdrawalsResult(unstEthIds);
        _escrow.requestNextWithdrawalsBatch(100);

        assertEq(_stETH.balanceOf(address(_escrow)), 0);
        assertEq(_escrow.getNextWithdrawalBatch(100).length, 1);
        assertEq(_escrow.isWithdrawalsBatchesClosed(), true);
    }

    function test_MIN_TRANSFERRABLE_ST_ETH_AMOUNT_lt_minWithdrawableStETHAmountWei_HappyPath_closes_queue() external {
        uint256 amountToLock = 100;

        uint256 minWithdrawableStETHAmountWei = 101;
        assertEq(_escrow.MIN_TRANSFERRABLE_ST_ETH_AMOUNT(), 100);
        _withdrawalQueue.setMinStETHWithdrawalAmount(minWithdrawableStETHAmountWei);

        // Lock stETH
        _stETH.mint(_vetoer, amountToLock);
        vm.prank(_vetoer);
        _escrow.lockStETH(amountToLock);
        assertEq(_stETH.balanceOf(address(_escrow)), amountToLock);

        // Request withdrawal
        vm.prank(_dualGovernance);
        _escrow.startRageQuit(Durations.ZERO, Durations.ZERO);
        assertEq(_escrow.getNextWithdrawalBatch(100).length, 0);
        assertEq(_escrow.isWithdrawalsBatchesClosed(), false);

        uint256[] memory unstEthIds = new uint256[](1);
        unstEthIds[0] = 1;
        _withdrawalQueue.setRequestWithdrawalsResult(unstEthIds);
        _escrow.requestNextWithdrawalsBatch(100);

        assertEq(_stETH.balanceOf(address(_escrow)), 100);
        assertEq(_escrow.getNextWithdrawalBatch(100).length, 0);
        assertEq(_escrow.isWithdrawalsBatchesClosed(), true);
    }

    // ---
    // helper methods
    // ---

    function _createEscrow(uint256 size) internal returns (Escrow) {
        return new Escrow(_stETH, _wstETH, _withdrawalQueue, IDualGovernance(_dualGovernance), size);
    }

    function _createEscrowProxy(uint256 minWithdrawalsBatchSize) internal returns (Escrow) {
        Escrow masterCopy = _createEscrow(minWithdrawalsBatchSize);
        return Escrow(payable(Clones.clone(address(masterCopy))));
    }

    function _createInitializedEscrowProxy(
        uint256 minWithdrawalsBatchSize,
        Duration minAssetsLockDuration
    ) internal returns (Escrow) {
        Escrow instance = _createEscrowProxy(minWithdrawalsBatchSize);

        vm.prank(_dualGovernance);
        instance.initialize(minAssetsLockDuration);
        return instance;
    }

    function _transitToRageQuit() internal {
        vm.prank(_dualGovernance);
        _escrow.startRageQuit(Durations.ZERO, Durations.ZERO);
    }

    function _transitToRageQuit(Duration rqExtensionPeriod, Duration rqEthWithdrawalsDelay) internal {
        vm.prank(_dualGovernance);
        _escrow.startRageQuit(rqExtensionPeriod, rqEthWithdrawalsDelay);
    }

    function _vetoerLockedStEth(uint256 amount) internal {
        vm.prank(_vetoer);
        _escrow.lockStETH(amount);
    }

    function _vetoerLockedUnstEth(uint256[] memory amounts) internal returns (uint256[] memory unstethIds) {
        unstethIds = new uint256[](amounts.length);
        IWithdrawalQueue.WithdrawalRequestStatus[] memory statuses =
            new IWithdrawalQueue.WithdrawalRequestStatus[](amounts.length);

        for (uint256 i = 0; i < amounts.length; ++i) {
            unstethIds[i] = i;
            statuses[i] =
                IWithdrawalQueue.WithdrawalRequestStatus(amounts[i], amounts[i], _vetoer, block.timestamp, false, false);
        }

        _withdrawalQueue.setWithdrawalRequestsStatuses(statuses);

        vm.prank(_vetoer);
        _escrow.lockUnstETH(unstethIds);
    }

    function _finalizeUnstEth(
        uint256[] memory amounts,
        uint256[] memory finalizedUnstEthIds
    ) internal returns (uint256[] memory hints) {
        assertEq(amounts.length, finalizedUnstEthIds.length);

        hints = new uint256[](amounts.length);
        uint256[] memory responses = new uint256[](amounts.length);

        for (uint256 i = 0; i < amounts.length; ++i) {
            hints[i] = i;
            responses[i] = amounts[i];
        }

        _withdrawalQueue.setClaimableEtherResult(responses);

        _escrow.markUnstETHFinalized(finalizedUnstEthIds, hints);

        for (uint256 i = 0; i < amounts.length; ++i) {
            _stETH.burn(_vetoer, amounts[i]);
        }
    }

    function _claimUnstEthFromEscrow(
        uint256[] memory amounts,
        uint256[] memory unstEthIds,
        uint256[] memory hints
    ) internal returns (uint256 sum) {
        assertEq(amounts.length, unstEthIds.length);
        assertEq(amounts.length, hints.length);

        sum = 0;
        for (uint256 i = 0; i < amounts.length; ++i) {
            sum += amounts[i];
        }

        _withdrawalQueue.setClaimableAmount(sum);
        _withdrawalQueue.setClaimableEtherResult(amounts);
        vm.deal(address(_withdrawalQueue), sum);

        vm.expectEmit();
        emit AssetsAccounting.UnstETHClaimed(unstEthIds, ETHValues.from(sum));
        _escrow.claimUnstETH(unstEthIds, hints);
    }

    function _claimStEthViaWQ(uint256[] memory unstEthIds, uint256 amount) internal {
        _withdrawalQueue.setClaimableAmount(amount);
        _withdrawalQueue.setLastCheckpointIndex(1);
        _withdrawalQueue.setCheckpointHints(new uint256[](unstEthIds.length));
        vm.deal(address(_withdrawalQueue), amount);

        vm.expectEmit();
        emit WithdrawalsBatchesQueue.UnstETHIdsClaimed(unstEthIds);
        vm.expectEmit();
        emit AssetsAccounting.ETHClaimed(ETHValues.from(amount));
        _escrow.claimNextWithdrawalsBatch(unstEthIds.length);
    }

    function _vetoerUnlockedStEth(uint256 amount) internal {
        vm.startPrank(_vetoer);
        vm.expectEmit();
        emit AssetsAccounting.StETHSharesUnlocked(_vetoer, SharesValues.from(_stETH.getSharesByPooledEth(amount)));
        _escrow.unlockStETH();
        vm.stopPrank();
    }

    function _ensureUnstEthAddedToWithdrawalsBatchesQueue(uint256[] memory unstEthIds, uint256 ethAmount) internal {
        vm.expectEmit();
        emit WithdrawalsBatchesQueue.UnstETHIdsAdded(unstEthIds);
        _escrow.requestNextWithdrawalsBatch(100);

        assertEq(_stETH.balanceOf(address(_escrow)), 0);
    }

    function _ensureWithdrawalsBatchesQueueClosed() internal {
        vm.expectEmit();
        emit WithdrawalsBatchesQueue.WithdrawalsBatchesQueueClosed();
        _escrow.requestNextWithdrawalsBatch(100);
    }

    function _ensureRageQuitExtensionPeriodStartedNow() internal {
        vm.expectEmit();
        emit EscrowStateLib.RageQuitExtensionPeriodStarted(Timestamps.now());
        _escrow.startRageQuitExtensionPeriod();
    }

    function _getUnstEthIdsFromWQ() internal returns (uint256[] memory unstEthIds) {
        uint256 lri = Random.nextUint256(_random, 100500);
        _withdrawalQueue.setLastRequestId(lri);
        _withdrawalQueue.setLastFinalizedRequestId(lri + 1);

        unstEthIds = new uint256[](1);
        unstEthIds[0] = lri + 1;
    }
}<|MERGE_RESOLUTION|>--- conflicted
+++ resolved
@@ -16,7 +16,9 @@
 import {WithdrawalsBatchesQueue} from "contracts/libraries/WithdrawalsBatchesQueue.sol";
 import {AssetsAccounting, UnstETHRecordStatus} from "contracts/libraries/AssetsAccounting.sol";
 
-import {IEscrow} from "contracts/interfaces/IEscrow.sol";
+import {ISignallingEscrow} from "contracts/interfaces/ISignallingEscrow.sol";
+import {IRageQuitEscrow} from "contracts/interfaces/IRageQuitEscrow.sol";
+
 import {IStETH} from "contracts/interfaces/IStETH.sol";
 import {IWstETH} from "contracts/interfaces/IWstETH.sol";
 import {IDualGovernance} from "contracts/interfaces/IDualGovernance.sol";
@@ -27,6 +29,8 @@
 import {WithdrawalQueueMock} from "test/mocks/WithdrawalQueueMock.sol";
 import {UnitTest} from "test/utils/unit-test.sol";
 import {Random} from "test/utils/random.sol";
+
+interface IEscrow is ISignallingEscrow, IRageQuitEscrow {}
 
 contract EscrowUnitTests is UnitTest {
     Random.Context private _random;
@@ -129,7 +133,7 @@
 
     function testFuzz_initialize_RevertOn_CalledNotFromDualGovernance(address stranger) external {
         vm.assume(stranger != _dualGovernance);
-        IEscrow instance = _createEscrowProxy(100);
+        IEscrow instance = IEscrow(address(_createEscrowProxy(100)));
 
         vm.prank(stranger);
         vm.expectRevert(abi.encodeWithSelector(Escrow.CallerIsNotDualGovernance.selector, stranger));
@@ -164,19 +168,19 @@
         assertEq(vetoerBalanceAfter, vetoerBalanceBefore - amount);
         assertEq(escrowBalanceAfter, escrowBalanceBefore + amount);
 
-        IEscrow.LockedAssetsTotals memory escrowLockedAssets = _escrow.getLockedAssetsTotals();
-
-        assertEq(escrowLockedAssets.stETHLockedShares, lockedStETHShares);
-        assertEq(escrowLockedAssets.stETHClaimedETH, 0);
-        assertEq(escrowLockedAssets.unstETHUnfinalizedShares, 0);
-        assertEq(escrowLockedAssets.unstETHFinalizedETH, 0);
-
-        IEscrow.VetoerState memory state = _escrow.getVetoerState(_vetoer);
+        IEscrow.SignallingEscrowDetails memory signallingEscrowDetails = _escrow.getSignallingEscrowDetails();
+
+        assertEq(signallingEscrowDetails.totalStETHLockedShares.toUint256(), lockedStETHShares);
+        assertEq(signallingEscrowDetails.totalStETHClaimedETH.toUint256(), 0);
+        assertEq(signallingEscrowDetails.totalUnstETHUnfinalizedShares.toUint256(), 0);
+        assertEq(signallingEscrowDetails.totalUnstETHFinalizedETH.toUint256(), 0);
+
+        IEscrow.VetoerDetails memory state = _escrow.getVetoerDetails(_vetoer);
 
         assertEq(state.unstETHIdsCount, 0);
-        assertEq(state.stETHLockedShares, lockedStETHShares);
-        assertEq(state.unstETHLockedShares, 0);
-        assertEq(state.lastAssetsLockTimestamp, Timestamps.now().toSeconds());
+        assertEq(state.stETHLockedShares.toUint256(), lockedStETHShares);
+        assertEq(state.unstETHLockedShares.toUint256(), 0);
+        assertEq(state.lastAssetsLockTimestamp, Timestamps.now());
     }
 
     function test_lockStETH_RevertOn_UnexpectedEscrowState() external {
@@ -216,18 +220,18 @@
         assertEq(vetoerBalanceAfter, vetoerBalanceBefore + amount);
         assertEq(escrowBalanceAfter, escrowBalanceBefore - amount);
 
-        IEscrow.LockedAssetsTotals memory escrowLockedAssets = _escrow.getLockedAssetsTotals();
-
-        assertEq(escrowLockedAssets.stETHLockedShares, 0);
-        assertEq(escrowLockedAssets.stETHClaimedETH, 0);
-        assertEq(escrowLockedAssets.unstETHUnfinalizedShares, 0);
-        assertEq(escrowLockedAssets.unstETHFinalizedETH, 0);
-
-        IEscrow.VetoerState memory state = _escrow.getVetoerState(_vetoer);
+        IEscrow.SignallingEscrowDetails memory signallingEscrowDetails = _escrow.getSignallingEscrowDetails();
+
+        assertEq(signallingEscrowDetails.totalStETHLockedShares.toUint256(), 0);
+        assertEq(signallingEscrowDetails.totalStETHClaimedETH.toUint256(), 0);
+        assertEq(signallingEscrowDetails.totalUnstETHUnfinalizedShares.toUint256(), 0);
+        assertEq(signallingEscrowDetails.totalUnstETHFinalizedETH.toUint256(), 0);
+
+        IEscrow.VetoerDetails memory state = _escrow.getVetoerDetails(_vetoer);
 
         assertEq(state.unstETHIdsCount, 0);
-        assertEq(state.stETHLockedShares, 0);
-        assertEq(state.unstETHLockedShares, 0);
+        assertEq(state.stETHLockedShares.toUint256(), 0);
+        assertEq(state.unstETHLockedShares.toUint256(), 0);
     }
 
     function test_unlockStETH_RevertOn_UnexpectedEscrowState() external {
@@ -283,19 +287,19 @@
         assertEq(vetoerWStBalanceAfter, vetoerWStBalanceBefore - lockedStETHShares);
         assertEq(escrowBalanceAfter, escrowBalanceBefore + lockedStETHShares);
 
-        IEscrow.LockedAssetsTotals memory escrowLockedAssets = _escrow.getLockedAssetsTotals();
-
-        assertEq(escrowLockedAssets.stETHLockedShares, lockedStETHShares);
-        assertEq(escrowLockedAssets.stETHClaimedETH, 0);
-        assertEq(escrowLockedAssets.unstETHUnfinalizedShares, 0);
-        assertEq(escrowLockedAssets.unstETHFinalizedETH, 0);
-
-        IEscrow.VetoerState memory state = _escrow.getVetoerState(_vetoer);
+        IEscrow.SignallingEscrowDetails memory signallingEscrowDetails = _escrow.getSignallingEscrowDetails();
+
+        assertEq(signallingEscrowDetails.totalStETHLockedShares.toUint256(), lockedStETHShares);
+        assertEq(signallingEscrowDetails.totalStETHClaimedETH.toUint256(), 0);
+        assertEq(signallingEscrowDetails.totalUnstETHUnfinalizedShares.toUint256(), 0);
+        assertEq(signallingEscrowDetails.totalUnstETHFinalizedETH.toUint256(), 0);
+
+        IEscrow.VetoerDetails memory state = _escrow.getVetoerDetails(_vetoer);
 
         assertEq(state.unstETHIdsCount, 0);
-        assertEq(state.stETHLockedShares, lockedStETHShares);
-        assertEq(state.unstETHLockedShares, 0);
-        assertEq(state.lastAssetsLockTimestamp, Timestamps.now().toSeconds());
+        assertEq(state.stETHLockedShares.toUint256(), lockedStETHShares);
+        assertEq(state.unstETHLockedShares.toUint256(), 0);
+        assertEq(state.lastAssetsLockTimestamp, Timestamps.now());
     }
 
     function test_lockWstETH_RevertOn_UnexpectedEscrowState() external {
@@ -336,18 +340,18 @@
         assertEq(vetoerWStBalanceAfter, vetoerWStBalanceBefore + unlockedStETHShares);
         assertEq(escrowBalanceAfter, escrowBalanceBefore - unlockedStETHShares);
 
-        IEscrow.LockedAssetsTotals memory escrowLockedAssets = _escrow.getLockedAssetsTotals();
-
-        assertEq(escrowLockedAssets.stETHLockedShares, 0);
-        assertEq(escrowLockedAssets.stETHClaimedETH, 0);
-        assertEq(escrowLockedAssets.unstETHUnfinalizedShares, 0);
-        assertEq(escrowLockedAssets.unstETHFinalizedETH, 0);
-
-        IEscrow.VetoerState memory state = _escrow.getVetoerState(_vetoer);
+        IEscrow.SignallingEscrowDetails memory signallingEscrowDetails = _escrow.getSignallingEscrowDetails();
+
+        assertEq(signallingEscrowDetails.totalStETHLockedShares.toUint256(), 0);
+        assertEq(signallingEscrowDetails.totalStETHClaimedETH.toUint256(), 0);
+        assertEq(signallingEscrowDetails.totalUnstETHUnfinalizedShares.toUint256(), 0);
+        assertEq(signallingEscrowDetails.totalUnstETHFinalizedETH.toUint256(), 0);
+
+        IEscrow.VetoerDetails memory state = _escrow.getVetoerDetails(_vetoer);
 
         assertEq(state.unstETHIdsCount, 0);
-        assertEq(state.stETHLockedShares, 0);
-        assertEq(state.unstETHLockedShares, 0);
+        assertEq(state.stETHLockedShares.toUint256(), 0);
+        assertEq(state.unstETHLockedShares.toUint256(), 0);
     }
 
     function test_unlockWstETH_RevertOn_UnexpectedEscrowState() external {
@@ -413,18 +417,21 @@
         vm.prank(_vetoer);
         _escrow.lockUnstETH(unstethIds);
 
-        IEscrow.LockedAssetsTotals memory escrowLockedAssets = _escrow.getLockedAssetsTotals();
-
-        assertEq(escrowLockedAssets.stETHLockedShares, 0);
-        assertEq(escrowLockedAssets.stETHClaimedETH, 0);
-        assertEq(escrowLockedAssets.unstETHUnfinalizedShares, statuses[0].amountOfShares + statuses[1].amountOfShares);
-        assertEq(escrowLockedAssets.unstETHFinalizedETH, 0);
-
-        IEscrow.VetoerState memory state = _escrow.getVetoerState(_vetoer);
+        IEscrow.SignallingEscrowDetails memory signallingEscrowDetails = _escrow.getSignallingEscrowDetails();
+
+        assertEq(signallingEscrowDetails.totalStETHLockedShares.toUint256(), 0);
+        assertEq(signallingEscrowDetails.totalStETHClaimedETH.toUint256(), 0);
+        assertEq(
+            signallingEscrowDetails.totalUnstETHUnfinalizedShares.toUint256(),
+            statuses[0].amountOfShares + statuses[1].amountOfShares
+        );
+        assertEq(signallingEscrowDetails.totalUnstETHFinalizedETH.toUint256(), 0);
+
+        IEscrow.VetoerDetails memory state = _escrow.getVetoerDetails(_vetoer);
 
         assertEq(state.unstETHIdsCount, 2);
-        assertEq(state.stETHLockedShares, 0);
-        assertEq(state.unstETHLockedShares, statuses[0].amountOfShares + statuses[1].amountOfShares);
+        assertEq(state.stETHLockedShares.toUint256(), 0);
+        assertEq(state.unstETHLockedShares.toUint256(), statuses[0].amountOfShares + statuses[1].amountOfShares);
     }
 
     function test_lockUnstETH_RevertOn_EmptyUnstETHIds() external {
@@ -470,18 +477,18 @@
         vm.prank(_vetoer);
         _escrow.unlockUnstETH(unstethIds);
 
-        IEscrow.LockedAssetsTotals memory escrowLockedAssets = _escrow.getLockedAssetsTotals();
-
-        assertEq(escrowLockedAssets.stETHLockedShares, 0);
-        assertEq(escrowLockedAssets.stETHClaimedETH, 0);
-        assertEq(escrowLockedAssets.unstETHUnfinalizedShares, 0);
-        assertEq(escrowLockedAssets.unstETHFinalizedETH, 0);
-
-        IEscrow.VetoerState memory state = _escrow.getVetoerState(_vetoer);
+        IEscrow.SignallingEscrowDetails memory signallingEscrowDetails = _escrow.getSignallingEscrowDetails();
+
+        assertEq(signallingEscrowDetails.totalStETHLockedShares.toUint256(), 0);
+        assertEq(signallingEscrowDetails.totalStETHClaimedETH.toUint256(), 0);
+        assertEq(signallingEscrowDetails.totalUnstETHUnfinalizedShares.toUint256(), 0);
+        assertEq(signallingEscrowDetails.totalUnstETHFinalizedETH.toUint256(), 0);
+
+        IEscrow.VetoerDetails memory state = _escrow.getVetoerDetails(_vetoer);
 
         assertEq(state.unstETHIdsCount, 0);
-        assertEq(state.stETHLockedShares, 0);
-        assertEq(state.unstETHLockedShares, 0);
+        assertEq(state.stETHLockedShares.toUint256(), 0);
+        assertEq(state.unstETHLockedShares.toUint256(), 0);
     }
 
     function test_unlockUnstETH_EmptyUnstETHIds() external {
@@ -651,12 +658,12 @@
     // ---
 
     function test_claimNextWithdrawalsBatch_2_HappyPath() external {
-        IEscrow.LockedAssetsTotals memory escrowLockedAssets = _escrow.getLockedAssetsTotals();
-
-        assertEq(escrowLockedAssets.stETHLockedShares, 0);
-        assertEq(escrowLockedAssets.stETHClaimedETH, 0);
-        assertEq(escrowLockedAssets.unstETHUnfinalizedShares, 0);
-        assertEq(escrowLockedAssets.unstETHFinalizedETH, 0);
+        IEscrow.SignallingEscrowDetails memory signallingEscrowDetails = _escrow.getSignallingEscrowDetails();
+
+        assertEq(signallingEscrowDetails.totalStETHLockedShares.toUint256(), 0);
+        assertEq(signallingEscrowDetails.totalStETHClaimedETH.toUint256(), 0);
+        assertEq(signallingEscrowDetails.totalUnstETHUnfinalizedShares.toUint256(), 0);
+        assertEq(signallingEscrowDetails.totalUnstETHFinalizedETH.toUint256(), 0);
 
         uint256[] memory unstEthIds = _getUnstEthIdsFromWQ();
 
@@ -678,18 +685,18 @@
         emit AssetsAccounting.ETHClaimed(ETHValues.from(stethAmount));
         _escrow.claimNextWithdrawalsBatch(unstEthIds[0], new uint256[](unstEthIds.length));
 
-        escrowLockedAssets = _escrow.getLockedAssetsTotals();
-
-        assertEq(escrowLockedAssets.stETHLockedShares, stethAmount);
-        assertEq(escrowLockedAssets.stETHClaimedETH, stethAmount);
-        assertEq(escrowLockedAssets.unstETHUnfinalizedShares, 0);
-        assertEq(escrowLockedAssets.unstETHFinalizedETH, 0);
-
-        IEscrow.VetoerState memory state = _escrow.getVetoerState(_vetoer);
+        signallingEscrowDetails = _escrow.getSignallingEscrowDetails();
+
+        assertEq(signallingEscrowDetails.totalStETHLockedShares.toUint256(), stethAmount);
+        assertEq(signallingEscrowDetails.totalStETHClaimedETH.toUint256(), stethAmount);
+        assertEq(signallingEscrowDetails.totalUnstETHUnfinalizedShares.toUint256(), 0);
+        assertEq(signallingEscrowDetails.totalUnstETHFinalizedETH.toUint256(), 0);
+
+        IEscrow.VetoerDetails memory state = _escrow.getVetoerDetails(_vetoer);
 
         assertEq(state.unstETHIdsCount, 0);
-        assertEq(state.stETHLockedShares, stethAmount);
-        assertEq(state.unstETHLockedShares, 0);
+        assertEq(state.stETHLockedShares.toUint256(), stethAmount);
+        assertEq(state.unstETHLockedShares.toUint256(), 0);
     }
 
     function test_claimNextWithdrawalsBatch_2_RevertOn_UnexpectedState() external {
@@ -753,12 +760,12 @@
     // ---
 
     function test_claimNextWithdrawalsBatch_1_HappyPath() external {
-        IEscrow.LockedAssetsTotals memory escrowLockedAssets = _escrow.getLockedAssetsTotals();
-
-        assertEq(escrowLockedAssets.stETHLockedShares, 0);
-        assertEq(escrowLockedAssets.stETHClaimedETH, 0);
-        assertEq(escrowLockedAssets.unstETHUnfinalizedShares, 0);
-        assertEq(escrowLockedAssets.unstETHFinalizedETH, 0);
+        IEscrow.SignallingEscrowDetails memory signallingEscrowDetails = _escrow.getSignallingEscrowDetails();
+
+        assertEq(signallingEscrowDetails.totalStETHLockedShares.toUint256(), 0);
+        assertEq(signallingEscrowDetails.totalStETHClaimedETH.toUint256(), 0);
+        assertEq(signallingEscrowDetails.totalUnstETHUnfinalizedShares.toUint256(), 0);
+        assertEq(signallingEscrowDetails.totalUnstETHFinalizedETH.toUint256(), 0);
 
         uint256[] memory unstEthIds = _getUnstEthIdsFromWQ();
 
@@ -769,26 +776,26 @@
 
         _ensureUnstEthAddedToWithdrawalsBatchesQueue(unstEthIds, stethAmount);
 
-        IEscrow.VetoerState memory vetoerState = _escrow.getVetoerState(_vetoer);
+        IEscrow.VetoerDetails memory vetoerState = _escrow.getVetoerDetails(_vetoer);
 
         assertEq(vetoerState.unstETHIdsCount, 0);
-        assertEq(vetoerState.stETHLockedShares, stethAmount);
-        assertEq(vetoerState.unstETHLockedShares, 0);
+        assertEq(vetoerState.stETHLockedShares.toUint256(), stethAmount);
+        assertEq(vetoerState.unstETHLockedShares.toUint256(), 0);
 
         _claimStEthViaWQ(unstEthIds, stethAmount);
 
-        escrowLockedAssets = _escrow.getLockedAssetsTotals();
-
-        assertEq(escrowLockedAssets.stETHLockedShares, stethAmount);
-        assertEq(escrowLockedAssets.stETHClaimedETH, stethAmount);
-        assertEq(escrowLockedAssets.unstETHUnfinalizedShares, 0);
-        assertEq(escrowLockedAssets.unstETHFinalizedETH, 0);
-
-        vetoerState = _escrow.getVetoerState(_vetoer);
+        signallingEscrowDetails = _escrow.getSignallingEscrowDetails();
+
+        assertEq(signallingEscrowDetails.totalStETHLockedShares.toUint256(), stethAmount);
+        assertEq(signallingEscrowDetails.totalStETHClaimedETH.toUint256(), stethAmount);
+        assertEq(signallingEscrowDetails.totalUnstETHUnfinalizedShares.toUint256(), 0);
+        assertEq(signallingEscrowDetails.totalUnstETHFinalizedETH.toUint256(), 0);
+
+        vetoerState = _escrow.getVetoerDetails(_vetoer);
 
         assertEq(vetoerState.unstETHIdsCount, 0);
-        assertEq(vetoerState.stETHLockedShares, stethAmount);
-        assertEq(vetoerState.unstETHLockedShares, 0);
+        assertEq(vetoerState.stETHLockedShares.toUint256(), stethAmount);
+        assertEq(vetoerState.unstETHLockedShares.toUint256(), 0);
     }
 
     function test_claimNextWithdrawalsBatch_1_RevertOn_UnexpectedState() external {
@@ -892,18 +899,18 @@
 
         _claimUnstEthFromEscrow(unstEthAmounts, unstEthIds, hints);
 
-        IEscrow.LockedAssetsTotals memory escrowLockedAssets = _escrow.getLockedAssetsTotals();
-
-        assertEq(escrowLockedAssets.stETHLockedShares, 0);
-        assertEq(escrowLockedAssets.stETHClaimedETH, 0);
-        assertEq(escrowLockedAssets.unstETHUnfinalizedShares, 0);
-        assertEq(escrowLockedAssets.unstETHFinalizedETH, unstEthAmounts[0]);
-
-        IEscrow.VetoerState memory state = _escrow.getVetoerState(_vetoer);
+        IEscrow.SignallingEscrowDetails memory signallingEscrowDetails = _escrow.getSignallingEscrowDetails();
+
+        assertEq(signallingEscrowDetails.totalStETHLockedShares.toUint256(), 0);
+        assertEq(signallingEscrowDetails.totalStETHClaimedETH.toUint256(), 0);
+        assertEq(signallingEscrowDetails.totalUnstETHUnfinalizedShares.toUint256(), 0);
+        assertEq(signallingEscrowDetails.totalUnstETHFinalizedETH.toUint256(), unstEthAmounts[0]);
+
+        IEscrow.VetoerDetails memory state = _escrow.getVetoerDetails(_vetoer);
 
         assertEq(state.unstETHIdsCount, 1);
-        assertEq(state.stETHLockedShares, 0);
-        assertEq(state.unstETHLockedShares, unstEthAmounts[0]);
+        assertEq(state.stETHLockedShares.toUint256(), 0);
+        assertEq(state.unstETHLockedShares.toUint256(), unstEthAmounts[0]);
     }
 
     function test_claimUnstETH_RevertOn_UnexpectedEscrowState() external {
@@ -999,7 +1006,7 @@
         _ensureUnstEthAddedToWithdrawalsBatchesQueue(unstEthIds, stethAmount);
         _claimStEthViaWQ(unstEthIds, stethAmount);
         _ensureRageQuitExtensionPeriodStartedNow();
-        assertTrue(_escrow.isRageQuitExtensionPeriodStarted());
+        assertTrue(_escrow.getRageQuitEscrowDetails().isRageQuitExtensionPeriodStarted);
 
         _wait(Durations.from(1));
 
@@ -1011,18 +1018,18 @@
 
         assertEq(_vetoer.balance, balanceBefore + stethAmount);
 
-        IEscrow.LockedAssetsTotals memory escrowLockedAssets = _escrow.getLockedAssetsTotals();
-
-        assertEq(escrowLockedAssets.stETHLockedShares, stethAmount);
-        assertEq(escrowLockedAssets.stETHClaimedETH, stethAmount);
-        assertEq(escrowLockedAssets.unstETHUnfinalizedShares, 0);
-        assertEq(escrowLockedAssets.unstETHFinalizedETH, 0);
-
-        IEscrow.VetoerState memory state = _escrow.getVetoerState(_vetoer);
+        IEscrow.SignallingEscrowDetails memory signallingEscrowDetails = _escrow.getSignallingEscrowDetails();
+
+        assertEq(signallingEscrowDetails.totalStETHLockedShares.toUint256(), stethAmount);
+        assertEq(signallingEscrowDetails.totalStETHClaimedETH.toUint256(), stethAmount);
+        assertEq(signallingEscrowDetails.totalUnstETHUnfinalizedShares.toUint256(), 0);
+        assertEq(signallingEscrowDetails.totalUnstETHFinalizedETH.toUint256(), 0);
+
+        IEscrow.VetoerDetails memory state = _escrow.getVetoerDetails(_vetoer);
 
         assertEq(state.unstETHIdsCount, 0);
-        assertEq(state.stETHLockedShares, 0);
-        assertEq(state.unstETHLockedShares, 0);
+        assertEq(state.stETHLockedShares.toUint256(), 0);
+        assertEq(state.unstETHLockedShares.toUint256(), 0);
     }
 
     function test_withdrawETH_RevertOn_UnexpectedEscrowState() external {
@@ -1049,7 +1056,7 @@
         _ensureUnstEthAddedToWithdrawalsBatchesQueue(unstEthIds, stethAmount);
         _claimStEthViaWQ(unstEthIds, stethAmount);
         _ensureRageQuitExtensionPeriodStartedNow();
-        assertTrue(_escrow.isRageQuitExtensionPeriodStarted());
+        assertTrue(_escrow.getRageQuitEscrowDetails().isRageQuitExtensionPeriodStarted);
 
         vm.startPrank(_vetoer);
         vm.expectRevert(EscrowStateLib.EthWithdrawalsDelayNotPassed.selector);
@@ -1084,7 +1091,7 @@
         _ensureUnstEthAddedToWithdrawalsBatchesQueue(unstEthIds, stethAmount);
         _claimStEthViaWQ(unstEthIds, stethAmount);
         _ensureRageQuitExtensionPeriodStartedNow();
-        assertTrue(_escrow.isRageQuitExtensionPeriodStarted());
+        assertTrue(_escrow.getRageQuitEscrowDetails().isRageQuitExtensionPeriodStarted);
 
         _wait(_minLockAssetDuration);
 
@@ -1116,7 +1123,7 @@
         _ensureWithdrawalsBatchesQueueClosed();
 
         _ensureRageQuitExtensionPeriodStartedNow();
-        assertTrue(_escrow.isRageQuitExtensionPeriodStarted());
+        assertTrue(_escrow.getRageQuitEscrowDetails().isRageQuitExtensionPeriodStarted);
 
         _wait(Durations.from(1));
 
@@ -1128,18 +1135,18 @@
 
         assertEq(_vetoer.balance, balanceBefore + sum);
 
-        IEscrow.LockedAssetsTotals memory escrowLockedAssets = _escrow.getLockedAssetsTotals();
-
-        assertEq(escrowLockedAssets.stETHLockedShares, 0);
-        assertEq(escrowLockedAssets.stETHClaimedETH, 0);
-        assertEq(escrowLockedAssets.unstETHUnfinalizedShares, 0);
-        assertEq(escrowLockedAssets.unstETHFinalizedETH, unstEthAmounts[0] + unstEthAmounts[1]);
-
-        IEscrow.VetoerState memory state = _escrow.getVetoerState(_vetoer);
+        IEscrow.SignallingEscrowDetails memory signallingEscrowDetails = _escrow.getSignallingEscrowDetails();
+
+        assertEq(signallingEscrowDetails.totalStETHLockedShares.toUint256(), 0);
+        assertEq(signallingEscrowDetails.totalStETHClaimedETH.toUint256(), 0);
+        assertEq(signallingEscrowDetails.totalUnstETHUnfinalizedShares.toUint256(), 0);
+        assertEq(signallingEscrowDetails.totalUnstETHFinalizedETH.toUint256(), unstEthAmounts[0] + unstEthAmounts[1]);
+
+        IEscrow.VetoerDetails memory state = _escrow.getVetoerDetails(_vetoer);
 
         assertEq(state.unstETHIdsCount, 2);
-        assertEq(state.stETHLockedShares, 0);
-        assertEq(state.unstETHLockedShares, unstEthAmounts[0] + unstEthAmounts[1]);
+        assertEq(state.stETHLockedShares.toUint256(), 0);
+        assertEq(state.unstETHLockedShares.toUint256(), unstEthAmounts[0] + unstEthAmounts[1]);
     }
 
     function test_withdrawETH_2_RevertOn_EmptyUnstETHIds() external {
@@ -1175,7 +1182,7 @@
         _ensureWithdrawalsBatchesQueueClosed();
 
         _ensureRageQuitExtensionPeriodStartedNow();
-        assertTrue(_escrow.isRageQuitExtensionPeriodStarted());
+        assertTrue(_escrow.getRageQuitEscrowDetails().isRageQuitExtensionPeriodStarted);
 
         _wait(Durations.from(1));
 
@@ -1201,7 +1208,7 @@
         _ensureWithdrawalsBatchesQueueClosed();
 
         _ensureRageQuitExtensionPeriodStartedNow();
-        assertTrue(_escrow.isRageQuitExtensionPeriodStarted());
+        assertTrue(_escrow.getRageQuitEscrowDetails().isRageQuitExtensionPeriodStarted);
 
         _wait(Durations.from(1));
 
@@ -1222,12 +1229,12 @@
     // ---
 
     function test_getLockedAssetsTotals() external view {
-        IEscrow.LockedAssetsTotals memory escrowLockedAssets = _escrow.getLockedAssetsTotals();
-
-        assertEq(escrowLockedAssets.stETHLockedShares, 0);
-        assertEq(escrowLockedAssets.stETHClaimedETH, 0);
-        assertEq(escrowLockedAssets.unstETHUnfinalizedShares, 0);
-        assertEq(escrowLockedAssets.unstETHFinalizedETH, 0);
+        IEscrow.SignallingEscrowDetails memory signallingEscrowDetails = _escrow.getSignallingEscrowDetails();
+
+        assertEq(signallingEscrowDetails.totalStETHLockedShares.toUint256(), 0);
+        assertEq(signallingEscrowDetails.totalStETHClaimedETH.toUint256(), 0);
+        assertEq(signallingEscrowDetails.totalUnstETHUnfinalizedShares.toUint256(), 0);
+        assertEq(signallingEscrowDetails.totalUnstETHFinalizedETH.toUint256(), 0);
     }
 
     // ---
@@ -1237,12 +1244,12 @@
     function test_getVetoerState() external {
         _vetoerLockedStEth(stethAmount);
 
-        IEscrow.VetoerState memory state = _escrow.getVetoerState(_vetoer);
+        IEscrow.VetoerDetails memory state = _escrow.getVetoerDetails(_vetoer);
 
         assertEq(state.unstETHIdsCount, 0);
-        assertEq(state.stETHLockedShares, _stETH.getSharesByPooledEth(stethAmount));
-        assertEq(state.unstETHLockedShares, 0);
-        assertEq(state.lastAssetsLockTimestamp, Timestamps.now().toSeconds());
+        assertEq(state.stETHLockedShares.toUint256(), _stETH.getSharesByPooledEth(stethAmount));
+        assertEq(state.unstETHLockedShares.toUint256(), 0);
+        assertEq(state.lastAssetsLockTimestamp, Timestamps.now());
     }
 
     // ---
@@ -1284,28 +1291,6 @@
     }
 
     // ---
-<<<<<<< HEAD
-=======
-    // getUnclaimedUnstETHIdsCount()
-    // ---
-
-    function test_getUnclaimedUnstETHIdsCount() external {
-        _transitToRageQuit();
-        assertEq(_escrow.getUnclaimedUnstETHIdsCount(), 0);
-    }
-
-    function test_getUnclaimedUnstETHIdsCount_RevertOn_UnexpectedState_Signaling() external {
-        vm.expectRevert(abi.encodeWithSelector(EscrowStateLib.UnexpectedState.selector, EscrowState.RageQuitEscrow));
-        _escrow.getUnclaimedUnstETHIdsCount();
-    }
-
-    function test_getUnclaimedUnstETHIdsCount_RevertOn_UnexpectedState_NotInitialized() external {
-        vm.expectRevert(abi.encodeWithSelector(EscrowStateLib.UnexpectedState.selector, EscrowState.RageQuitEscrow));
-        _masterCopy.getUnclaimedUnstETHIdsCount();
-    }
-
-    // ---
->>>>>>> 6e4e91cb
     // getNextWithdrawalBatch()
     // ---
 
@@ -1362,16 +1347,6 @@
     // isWithdrawalsBatchesClosed()
     // ---
 
-<<<<<<< HEAD
-    function test_getRageQuitEscrowDetails_RevertOn_UnexpectedState_Signaling() external {
-        vm.expectRevert(abi.encodeWithSelector(EscrowState.UnexpectedState.selector, State.RageQuitEscrow));
-        _escrow.getRageQuitEscrowDetails();
-    }
-
-    function test_getRageQuitEscrowDetails_RevertOn_UnexpectedState_NotInitialized() external {
-        vm.expectRevert(abi.encodeWithSelector(EscrowState.UnexpectedState.selector, State.RageQuitEscrow));
-        _masterCopy.getRageQuitEscrowDetails();
-=======
     function test_isWithdrawalsBatchesClosed() external {
         _transitToRageQuit();
         assertFalse(_escrow.isWithdrawalsBatchesClosed());
@@ -1391,7 +1366,6 @@
     function test_isWithdrawalsBatchesClosed_RevertOn_UnexpectedState_NotInitialized() external {
         vm.expectRevert(abi.encodeWithSelector(EscrowStateLib.UnexpectedState.selector, EscrowState.RageQuitEscrow));
         _masterCopy.isWithdrawalsBatchesClosed();
->>>>>>> 6e4e91cb
     }
 
     // ---
@@ -1399,25 +1373,36 @@
     // ---
 
     function test_isRageQuitExtensionPeriodStarted() external {
-        assertFalse(_escrow.isRageQuitExtensionPeriodStarted());
-
-        _transitToRageQuit();
+        _transitToRageQuit();
+
+        assertFalse(_escrow.getRageQuitEscrowDetails().isRageQuitExtensionPeriodStarted);
 
         _ensureWithdrawalsBatchesQueueClosed();
 
         _ensureRageQuitExtensionPeriodStartedNow();
 
-        assertTrue(_escrow.isRageQuitExtensionPeriodStarted());
-
-        assertEq(_escrow.getRageQuitExtensionPeriodStartedAt(), Timestamps.now());
+        assertTrue(_escrow.getRageQuitEscrowDetails().isRageQuitExtensionPeriodStarted);
+
+        assertEq(_escrow.getRageQuitEscrowDetails().rageQuitExtensionPeriodStartedAt, Timestamps.now());
     }
 
     // ---
     // getRageQuitExtensionPeriodStartedAt()
     // ---
 
-    function test_getRageQuitExtensionPeriodStartedAt() external view {
-        Timestamp res = _escrow.getRageQuitExtensionPeriodStartedAt();
+    function test_getRageQuitExtensionPeriodStartedAt_RevertOn_NotInitializedState() external {
+        vm.expectRevert(abi.encodeWithSelector(EscrowStateLib.UnexpectedState.selector, EscrowState.RageQuitEscrow));
+        _masterCopy.getRageQuitEscrowDetails();
+    }
+
+    function test_getRageQuitExtensionPeriodStartedAt_RevertOn_SignallingState() external {
+        vm.expectRevert(abi.encodeWithSelector(EscrowStateLib.UnexpectedState.selector, EscrowState.RageQuitEscrow));
+        _escrow.getRageQuitEscrowDetails().rageQuitExtensionPeriodStartedAt;
+    }
+
+    function test_getRageQuitExtensionPeriodStartedAt() external {
+        _transitToRageQuit();
+        Timestamp res = _escrow.getRageQuitEscrowDetails().rageQuitExtensionPeriodStartedAt;
         assertEq(res.toSeconds(), Timestamps.ZERO.toSeconds());
     }
 
@@ -1478,6 +1463,20 @@
     }
 
     // ---
+    // getRageQuitEscrowDetails()
+    // ---
+
+    function test_getRageQuitEscrowDetails_RevertOn_UnexpectedState_Signaling() external {
+        vm.expectRevert(abi.encodeWithSelector(EscrowStateLib.UnexpectedState.selector, EscrowState.RageQuitEscrow));
+        _escrow.getRageQuitEscrowDetails();
+    }
+
+    function test_getRageQuitEscrowDetails_RevertOn_UnexpectedState_NotInitialized() external {
+        vm.expectRevert(abi.encodeWithSelector(EscrowStateLib.UnexpectedState.selector, EscrowState.RageQuitEscrow));
+        _masterCopy.getRageQuitEscrowDetails();
+    }
+
+    // ---
     // receive()
     // ---
 
