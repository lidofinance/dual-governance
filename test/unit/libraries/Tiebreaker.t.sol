--- conflicted
+++ resolved
@@ -353,10 +353,6 @@
         context.tiebreakerActivationTimeout = timeout;
         context.tiebreakerCommittee = address(0x123);
 
-<<<<<<< HEAD
-        ITiebreaker.TiebreakerDetails memory details =
-            context.getTiebreakerDetails(DualGovernanceState.Normal, Timestamps.now());
-=======
         IDualGovernance.StateDetails memory stateDetails;
         stateDetails.persistedState = DualGovernanceState.Normal;
         stateDetails.effectiveState = DualGovernanceState.VetoSignalling;
@@ -366,13 +362,13 @@
 
         assertEq(details.tiebreakerCommittee, context.tiebreakerCommittee);
         assertEq(details.tiebreakerActivationTimeout, context.tiebreakerActivationTimeout);
-        assertEq(details.sealableWithdrawalBlockers[0], address(mockSealable1));
+        assertEq(details.sealableWithdrawalBlockers[0], _SEALABLE);
         assertEq(details.sealableWithdrawalBlockers.length, 1);
         assertEq(details.isTie, false);
     }
 
     function test_getTiebreakerDetails_HappyPath_PendingTransitionFromVetoCooldown_ExpectIsTieFalse() external {
-        Tiebreaker.addSealableWithdrawalBlocker(context, address(mockSealable1), 1);
+        Tiebreaker.addSealableWithdrawalBlocker(context, _SEALABLE, 1);
 
         Duration timeout = Duration.wrap(5 days);
 
@@ -389,14 +385,13 @@
 
         assertEq(details.tiebreakerCommittee, context.tiebreakerCommittee);
         assertEq(details.tiebreakerActivationTimeout, context.tiebreakerActivationTimeout);
-        assertEq(details.sealableWithdrawalBlockers[0], address(mockSealable1));
+        assertEq(details.sealableWithdrawalBlockers[0], _SEALABLE);
         assertEq(details.sealableWithdrawalBlockers.length, 1);
         assertEq(details.isTie, false);
 
         _wait(timeout);
 
         details = Tiebreaker.getTiebreakerDetails(context, stateDetails);
->>>>>>> 1ffa2510
 
         assertEq(details.tiebreakerCommittee, context.tiebreakerCommittee);
         assertEq(details.tiebreakerActivationTimeout, context.tiebreakerActivationTimeout);
@@ -405,13 +400,8 @@
         assertEq(details.isTie, false);
     }
 
-<<<<<<< HEAD
-    // ---
-    // External Testing Helper Methods
-    // ---
-=======
     function test_getTiebreakerDetails_HappyPath_PendingTransitionFromNormal_ExpectIsTieFalse() external {
-        Tiebreaker.addSealableWithdrawalBlocker(context, address(mockSealable1), 1);
+        Tiebreaker.addSealableWithdrawalBlocker(context, _SEALABLE, 1);
 
         Duration timeout = Duration.wrap(5 days);
 
@@ -428,7 +418,7 @@
 
         assertEq(details.tiebreakerCommittee, context.tiebreakerCommittee);
         assertEq(details.tiebreakerActivationTimeout, context.tiebreakerActivationTimeout);
-        assertEq(details.sealableWithdrawalBlockers[0], address(mockSealable1));
+        assertEq(details.sealableWithdrawalBlockers[0], _SEALABLE);
         assertEq(details.sealableWithdrawalBlockers.length, 1);
         assertEq(details.isTie, false);
 
@@ -438,13 +428,13 @@
 
         assertEq(details.tiebreakerCommittee, context.tiebreakerCommittee);
         assertEq(details.tiebreakerActivationTimeout, context.tiebreakerActivationTimeout);
-        assertEq(details.sealableWithdrawalBlockers[0], address(mockSealable1));
+        assertEq(details.sealableWithdrawalBlockers[0], _SEALABLE);
         assertEq(details.sealableWithdrawalBlockers.length, 1);
         assertEq(details.isTie, false);
     }
 
     function test_getTiebreakerDetails_HappyPath_PendingTransitionFromVetoSignalling_ExpectIsTieTrue() external {
-        Tiebreaker.addSealableWithdrawalBlocker(context, address(mockSealable1), 1);
+        Tiebreaker.addSealableWithdrawalBlocker(context, _SEALABLE, 1);
 
         Duration timeout = Duration.wrap(5 days);
 
@@ -461,7 +451,7 @@
 
         assertEq(details.tiebreakerCommittee, context.tiebreakerCommittee);
         assertEq(details.tiebreakerActivationTimeout, context.tiebreakerActivationTimeout);
-        assertEq(details.sealableWithdrawalBlockers[0], address(mockSealable1));
+        assertEq(details.sealableWithdrawalBlockers[0], _SEALABLE);
         assertEq(details.sealableWithdrawalBlockers.length, 1);
         assertEq(details.isTie, false);
 
@@ -471,11 +461,10 @@
 
         assertEq(details.tiebreakerCommittee, context.tiebreakerCommittee);
         assertEq(details.tiebreakerActivationTimeout, context.tiebreakerActivationTimeout);
-        assertEq(details.sealableWithdrawalBlockers[0], address(mockSealable1));
+        assertEq(details.sealableWithdrawalBlockers[0], _SEALABLE);
         assertEq(details.sealableWithdrawalBlockers.length, 1);
         assertEq(details.isTie, true);
     }
->>>>>>> 1ffa2510
 
     function external__checkCallerIsTiebreakerCommittee() external view {
         context.checkCallerIsTiebreakerCommittee();
