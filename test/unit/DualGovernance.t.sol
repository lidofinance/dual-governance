// SPDX-License-Identifier: MIT
pragma solidity 0.8.26;

import {Duration, Durations, lte} from "contracts/types/Duration.sol";
import {Timestamp, Timestamps} from "contracts/types/Timestamp.sol";
import {PercentsD16, PercentD16} from "contracts/types/PercentD16.sol";

import {ExternalCall} from "contracts/libraries/ExternalCalls.sol";

import {Escrow} from "contracts/Escrow.sol";
import {Executor} from "contracts/Executor.sol";
import {DualGovernance, State, DualGovernanceStateMachine} from "contracts/DualGovernance.sol";
import {Tiebreaker} from "contracts/libraries/Tiebreaker.sol";
import {Resealer} from "contracts/libraries/Resealer.sol";
import {Status as ProposalStatus} from "contracts/libraries/ExecutableProposals.sol";
import {Proposers} from "contracts/libraries/Proposers.sol";
import {IResealManager} from "contracts/interfaces/IResealManager.sol";
import {
    DualGovernanceConfig,
    IDualGovernanceConfigProvider,
    ImmutableDualGovernanceConfigProvider
} from "contracts/ImmutableDualGovernanceConfigProvider.sol";

import {IDualGovernance} from "contracts/interfaces/IDualGovernance.sol";
import {IWstETH} from "contracts/interfaces/IWstETH.sol";
import {IWithdrawalQueue} from "contracts/interfaces/IWithdrawalQueue.sol";
import {ITimelock} from "contracts/interfaces/ITimelock.sol";
import {ISealable} from "contracts/interfaces/ISealable.sol";
import {ITiebreaker} from "contracts/interfaces/ITiebreaker.sol";
import {IEscrow} from "contracts/interfaces/IEscrow.sol";

import {UnitTest} from "test/utils/unit-test.sol";
import {StETHMock} from "test/mocks/StETHMock.sol";
import {TimelockMock} from "test/mocks/TimelockMock.sol";
import {WithdrawalQueueMock} from "test/mocks/WithdrawalQueueMock.sol";
import {SealableMock} from "test/mocks/SealableMock.sol";
import {computeAddress} from "test/utils/addresses.sol";

contract DualGovernanceUnitTests is UnitTest {
    Executor private _executor = new Executor(address(this));

    address private vetoer = makeAddr("vetoer");
<<<<<<< HEAD
    address private proposalsCanceller = makeAddr("proposalsCanceller");
=======
    address private resealCommittee = makeAddr("resealCommittee");
>>>>>>> 84ac198e

    StETHMock private immutable _STETH_MOCK = new StETHMock();
    IWithdrawalQueue private immutable _WITHDRAWAL_QUEUE_MOCK = new WithdrawalQueueMock();

    // TODO: Replace with mocks
    IWstETH private immutable _WSTETH_STUB = IWstETH(makeAddr("WSTETH_STUB"));
    IResealManager private immutable _RESEAL_MANAGER_STUB = IResealManager(makeAddr("RESEAL_MANAGER_STUB"));

    TimelockMock internal _timelock = new TimelockMock(address(_executor));
    ImmutableDualGovernanceConfigProvider internal _configProvider = new ImmutableDualGovernanceConfigProvider(
        DualGovernanceConfig.Context({
            firstSealRageQuitSupport: PercentsD16.fromBasisPoints(3_00), // 3%
            secondSealRageQuitSupport: PercentsD16.fromBasisPoints(15_00), // 15%
            //
            minAssetsLockDuration: Durations.from(5 hours),
            //
            vetoSignallingMinDuration: Durations.from(3 days),
            vetoSignallingMaxDuration: Durations.from(30 days),
            vetoSignallingMinActiveDuration: Durations.from(5 hours),
            vetoSignallingDeactivationMaxDuration: Durations.from(5 days),
            //
            vetoCooldownDuration: Durations.from(4 days),
            //
            rageQuitExtensionPeriodDuration: Durations.from(7 days),
            rageQuitEthWithdrawalsMinDelay: Durations.from(30 days),
            rageQuitEthWithdrawalsMaxDelay: Durations.from(180 days),
            rageQuitEthWithdrawalsDelayGrowth: Durations.from(15 days)
        })
    );

    DualGovernance internal _dualGovernance = new DualGovernance({
        dependencies: DualGovernance.ExternalDependencies({
            stETH: _STETH_MOCK,
            wstETH: _WSTETH_STUB,
            withdrawalQueue: _WITHDRAWAL_QUEUE_MOCK,
            timelock: _timelock,
            resealManager: _RESEAL_MANAGER_STUB,
            configProvider: _configProvider
        }),
        sanityCheckParams: DualGovernance.SanityCheckParams({
            minWithdrawalsBatchSize: 4,
            minTiebreakerActivationTimeout: Durations.from(30 days),
            maxTiebreakerActivationTimeout: Durations.from(180 days),
            maxSealableWithdrawalBlockersCount: 128
        })
    });

    Escrow internal _escrow;

    function setUp() external {
        _executor.execute(
            address(_dualGovernance),
            0,
            abi.encodeWithSelector(DualGovernance.registerProposer.selector, address(this), address(_executor))
        );

        _executor.execute(
            address(_dualGovernance),
            0,
<<<<<<< HEAD
            abi.encodeWithSelector(DualGovernance.setProposalsCanceller.selector, proposalsCanceller)
=======
            abi.encodeWithSelector(DualGovernance.setResealCommittee.selector, resealCommittee)
>>>>>>> 84ac198e
        );

        _escrow = Escrow(payable(_dualGovernance.getVetoSignallingEscrow()));
        _STETH_MOCK.mint(vetoer, 10 ether);
        vm.prank(vetoer);
        _STETH_MOCK.approve(address(_escrow), 10 ether);
    }

    // ---
    // constructor()
    // ---

    function test_constructor_HappyPath() external {
        address testDeployerAddress = address(this);
        uint256 testDeployerNonce = vm.getNonce(testDeployerAddress);
        address predictedDualGovernanceAddress = computeAddress(testDeployerAddress, testDeployerNonce);

        address predictedEscrowCopyAddress = computeAddress(predictedDualGovernanceAddress, 1);

        vm.expectEmit();
        emit DualGovernance.EscrowMasterCopyDeployed(IEscrow(predictedEscrowCopyAddress));
        vm.expectEmit();
        emit Resealer.ResealManagerSet(address(_RESEAL_MANAGER_STUB));

        Duration minTiebreakerActivationTimeout = Durations.from(30 days);
        Duration maxTiebreakerActivationTimeout = Durations.from(180 days);
        uint256 maxSealableWithdrawalBlockersCount = 128;

        DualGovernance dualGovernanceLocal = new DualGovernance({
            dependencies: DualGovernance.ExternalDependencies({
                stETH: _STETH_MOCK,
                wstETH: _WSTETH_STUB,
                withdrawalQueue: _WITHDRAWAL_QUEUE_MOCK,
                timelock: _timelock,
                resealManager: _RESEAL_MANAGER_STUB,
                configProvider: _configProvider
            }),
            sanityCheckParams: DualGovernance.SanityCheckParams({
                minWithdrawalsBatchSize: 4,
                minTiebreakerActivationTimeout: minTiebreakerActivationTimeout,
                maxTiebreakerActivationTimeout: maxTiebreakerActivationTimeout,
                maxSealableWithdrawalBlockersCount: maxSealableWithdrawalBlockersCount
            })
        });

        assertEq(address(dualGovernanceLocal.TIMELOCK()), address(_timelock));
        assertEq(dualGovernanceLocal.MIN_TIEBREAKER_ACTIVATION_TIMEOUT(), minTiebreakerActivationTimeout);
        assertEq(dualGovernanceLocal.MAX_TIEBREAKER_ACTIVATION_TIMEOUT(), maxTiebreakerActivationTimeout);
        assertEq(dualGovernanceLocal.MAX_SEALABLE_WITHDRAWAL_BLOCKERS_COUNT(), maxSealableWithdrawalBlockersCount);
        assertEq(address(dualGovernanceLocal.ESCROW_MASTER_COPY()), predictedEscrowCopyAddress);
    }

    // ---
    // submitProposal()
    // ---

    function test_submitProposal_HappyPath() external {
        ExternalCall[] memory calls = _generateExternalCalls();
        Proposers.Proposer memory proposer = _dualGovernance.getProposer(address(this));
        vm.expectCall(
            address(_timelock), 0, abi.encodeWithSelector(TimelockMock.submit.selector, proposer.executor, calls, "")
        );

        uint256 proposalId = _dualGovernance.submitProposal(calls, "");
        uint256[] memory submittedProposals = _timelock.getSubmittedProposals();

        assertEq(submittedProposals.length, 1);
        assertEq(submittedProposals[0], proposalId);
        assertEq(_timelock.getProposalsCount(), 1);
    }

    function test_submitProposal_ActivatesNextStateOnSubmit() external {
        vm.prank(vetoer);
        _escrow.lockStETH(5 ether);

        State currentStateBefore = _dualGovernance.getPersistedState();

        assertEq(currentStateBefore, State.VetoSignalling);
        _wait(_configProvider.VETO_SIGNALLING_MAX_DURATION().plusSeconds(1));
        assertEq(currentStateBefore, _dualGovernance.getPersistedState());

        _dualGovernance.submitProposal(_generateExternalCalls(), "");

        State currentStateAfter = _dualGovernance.getPersistedState();
        assertEq(currentStateAfter, State.RageQuit);
        assert(currentStateBefore != currentStateAfter);
    }

    function test_submitProposal_RevertOn_NotInNormalState() external {
        vm.startPrank(vetoer);
        _escrow.lockStETH(5 ether);

        assertEq(_dualGovernance.getPersistedState(), State.VetoSignalling);
        _wait(_configProvider.MIN_ASSETS_LOCK_DURATION().plusSeconds(1));
        _escrow.unlockStETH();

        assertEq(_dualGovernance.getPersistedState(), State.VetoSignallingDeactivation);

        vm.expectRevert(abi.encodeWithSelector(DualGovernance.ProposalSubmissionBlocked.selector));
        _dualGovernance.submitProposal(_generateExternalCalls(), "");
    }

    // ---
    // scheduleProposal()
    // ---

    function test_scheduleProposal_HappyPath() external {
        uint256 proposalId = _dualGovernance.submitProposal(_generateExternalCalls(), "");
        Timestamp submittedAt = Timestamps.now();

        _wait(_configProvider.VETO_SIGNALLING_MIN_DURATION());
        _timelock.setSchedule(proposalId);

        vm.mockCall(
            address(_timelock),
            abi.encodeWithSelector(TimelockMock.getProposalDetails.selector, proposalId),
            abi.encode(
                ITimelock.ProposalDetails({
                    id: proposalId,
                    status: ProposalStatus.Submitted,
                    executor: address(0),
                    submittedAt: submittedAt,
                    scheduledAt: Timestamps.from(0)
                })
            )
        );
        vm.expectCall(address(_timelock), 0, abi.encodeWithSelector(TimelockMock.schedule.selector, proposalId));
        _dualGovernance.scheduleProposal(proposalId);

        uint256[] memory scheduledProposals = _timelock.getScheduledProposals();
        assertEq(scheduledProposals.length, 1);
        assertEq(scheduledProposals[0], proposalId);
    }

    function test_scheduleProposal_ActivatesNextState() external {
        uint256 proposalId = _dualGovernance.submitProposal(_generateExternalCalls(), "");
        Timestamp submittedAt = Timestamps.now();

        vm.startPrank(vetoer);
        _escrow.lockStETH(5 ether);
        _wait(_configProvider.VETO_SIGNALLING_MIN_DURATION());
        _escrow.unlockStETH();
        vm.stopPrank();
        _wait(_configProvider.VETO_SIGNALLING_DEACTIVATION_MAX_DURATION().plusSeconds(1));

        _timelock.setSchedule(proposalId);

        vm.mockCall(
            address(_timelock),
            abi.encodeWithSelector(TimelockMock.getProposalDetails.selector, proposalId),
            abi.encode(
                ITimelock.ProposalDetails({
                    id: proposalId,
                    status: ProposalStatus.Submitted,
                    executor: address(_executor),
                    submittedAt: submittedAt,
                    scheduledAt: Timestamps.from(0)
                })
            )
        );

        assertEq(_dualGovernance.getPersistedState(), State.VetoSignallingDeactivation);
        _dualGovernance.scheduleProposal(proposalId);
        assertEq(_dualGovernance.getPersistedState(), State.VetoCooldown);
    }

    function test_scheduleProposal_RevertOn_CannotSchedule() external {
        uint256 proposalId = _dualGovernance.submitProposal(_generateExternalCalls(), "");
        Timestamp submittedAt = Timestamps.now();

        vm.prank(vetoer);
        _escrow.lockStETH(5 ether);

        vm.mockCall(
            address(_timelock),
            abi.encodeWithSelector(TimelockMock.getProposalDetails.selector, proposalId),
            abi.encode(
                ITimelock.ProposalDetails({
                    id: proposalId,
                    status: ProposalStatus.Submitted,
                    executor: address(_executor),
                    submittedAt: submittedAt,
                    scheduledAt: Timestamps.from(0)
                })
            )
        );

        vm.expectRevert(abi.encodeWithSelector(DualGovernance.ProposalSchedulingBlocked.selector, proposalId));
        _dualGovernance.scheduleProposal(proposalId);
    }

    // ---
    // cancelAllPendingProposals()
    // ---

    function test_cancelAllPendingProposals_HappyPath_SkippedInNormalState() external {
        _submitMockProposal();
        assertEq(_timelock.getProposalsCount(), 1);
        assertEq(_timelock.lastCancelledProposalId(), 0);
        assertEq(_dualGovernance.getPersistedState(), State.Normal);

        vm.expectEmit();
        emit DualGovernance.CancelAllPendingProposalsSkipped();

        vm.prank(proposalsCanceller);
        bool isProposalsCancelled = _dualGovernance.cancelAllPendingProposals();

        assertFalse(isProposalsCancelled);
        assertEq(_timelock.getProposalsCount(), 1);
        assertEq(_timelock.lastCancelledProposalId(), 0);
    }

    function test_cancelAllPendingProposals_HappyPath_SkippedInVetoCooldownState() external {
        _submitMockProposal();
        assertEq(_timelock.getProposalsCount(), 1);
        assertEq(_timelock.lastCancelledProposalId(), 0);
        assertEq(_dualGovernance.getPersistedState(), State.Normal);

        Escrow signallingEscrow = Escrow(payable(_dualGovernance.getVetoSignallingEscrow()));

        vm.startPrank(vetoer);
        signallingEscrow.lockStETH(5 ether);
        vm.stopPrank();

        assertEq(_dualGovernance.getPersistedState(), State.VetoSignalling);

        _wait(_configProvider.MIN_ASSETS_LOCK_DURATION().plusSeconds(1));

        vm.prank(vetoer);
        signallingEscrow.unlockStETH();

        assertEq(_dualGovernance.getPersistedState(), State.VetoSignallingDeactivation);

        _wait(_configProvider.VETO_SIGNALLING_DEACTIVATION_MAX_DURATION().plusSeconds(1));

        _dualGovernance.activateNextState();
        assertEq(_dualGovernance.getPersistedState(), State.VetoCooldown);

        vm.expectEmit();
        emit DualGovernance.CancelAllPendingProposalsSkipped();

        vm.prank(proposalsCanceller);
        bool isProposalsCancelled = _dualGovernance.cancelAllPendingProposals();

        assertFalse(isProposalsCancelled);
        assertEq(_timelock.getProposalsCount(), 1);
        assertEq(_timelock.lastCancelledProposalId(), 0);
    }

    function test_cancelAllPendingProposals_HappyPath_SkippedInRageQuitState() external {
        _submitMockProposal();
        assertEq(_timelock.getProposalsCount(), 1);
        assertEq(_timelock.lastCancelledProposalId(), 0);
        assertEq(_dualGovernance.getPersistedState(), State.Normal);

        vm.startPrank(vetoer);
        _escrow.lockStETH(5 ether);
        vm.stopPrank();

        assertEq(_dualGovernance.getPersistedState(), State.VetoSignalling);

        _wait(_configProvider.VETO_SIGNALLING_MAX_DURATION().plusSeconds(1));

        _dualGovernance.activateNextState();
        assertEq(_dualGovernance.getPersistedState(), State.RageQuit);

        vm.expectEmit();
        emit DualGovernance.CancelAllPendingProposalsSkipped();

        vm.prank(proposalsCanceller);
        bool isProposalsCancelled = _dualGovernance.cancelAllPendingProposals();

        assertFalse(isProposalsCancelled);
        assertEq(_timelock.getProposalsCount(), 1);
        assertEq(_timelock.lastCancelledProposalId(), 0);
    }

    function test_cancelAllPendingProposals_HappyPath_ExecutedInVetoSignallingState() external {
        _submitMockProposal();
        assertEq(_timelock.getProposalsCount(), 1);
        assertEq(_timelock.lastCancelledProposalId(), 0);
        assertEq(_dualGovernance.getPersistedState(), State.Normal);

        vm.startPrank(vetoer);
        _escrow.lockStETH(5 ether);
        vm.stopPrank();

        assertEq(_dualGovernance.getPersistedState(), State.VetoSignalling);

        vm.expectEmit();
        emit DualGovernance.CancelAllPendingProposalsExecuted();

        vm.prank(proposalsCanceller);
        bool isProposalsCancelled = _dualGovernance.cancelAllPendingProposals();

        assertTrue(isProposalsCancelled);
        assertEq(_timelock.getProposalsCount(), 1);
        assertEq(_timelock.lastCancelledProposalId(), 1);
    }

    function test_cancelAllPendingProposals_HappyPath_ExecutedInVetoSignallingDeactivationState() external {
        _submitMockProposal();
        assertEq(_timelock.getProposalsCount(), 1);
        assertEq(_timelock.lastCancelledProposalId(), 0);
        assertEq(_dualGovernance.getPersistedState(), State.Normal);

        vm.startPrank(vetoer);
        _escrow.lockStETH(5 ether);
        vm.stopPrank();

        assertEq(_dualGovernance.getPersistedState(), State.VetoSignalling);

        _wait(_configProvider.MIN_ASSETS_LOCK_DURATION().plusSeconds(1));

        vm.prank(vetoer);
        _escrow.unlockStETH();

        assertEq(_dualGovernance.getPersistedState(), State.VetoSignallingDeactivation);

        vm.expectEmit();
        emit DualGovernance.CancelAllPendingProposalsExecuted();

        vm.prank(proposalsCanceller);
        bool isProposalsCancelled = _dualGovernance.cancelAllPendingProposals();

        assertTrue(isProposalsCancelled);
        assertEq(_timelock.getProposalsCount(), 1);
        assertEq(_timelock.lastCancelledProposalId(), 1);
    }

    function test_cancelAllPendingProposals_RevertOn_ProposerCanNotCancelProposers() external {
        address notProposalsCanceller = makeAddr("NON_ADMIN_PROPOSER");
        _submitMockProposal();

        assertEq(_timelock.getProposalsCount(), 1);

        vm.prank(notProposalsCanceller);
        vm.expectRevert(
            abi.encodeWithSelector(DualGovernance.CallerIsNotProposalsCanceller.selector, notProposalsCanceller)
        );
        _dualGovernance.cancelAllPendingProposals();

        assertEq(_timelock.getProposalsCount(), 1);
        assertEq(_timelock.lastCancelledProposalId(), 0);
    }

    // ---
    // canSubmitProposal()
    // ---

    function test_canSubmitProposal_HappyPath() external {
        assertTrue(_dualGovernance.canSubmitProposal());
        assertEq(_dualGovernance.getPersistedState(), State.Normal);

        vm.startPrank(vetoer);
        _escrow.lockStETH(5 ether);

        _dualGovernance.activateNextState();
        assertTrue(_dualGovernance.canSubmitProposal());
        assertEq(_dualGovernance.getPersistedState(), State.VetoSignalling);

        _wait(_configProvider.MIN_ASSETS_LOCK_DURATION().plusSeconds(1));

        _escrow.unlockStETH();
        _dualGovernance.activateNextState();

        assertFalse(_dualGovernance.canSubmitProposal());
        assertEq(_dualGovernance.getPersistedState(), State.VetoSignallingDeactivation);

        _wait(_configProvider.VETO_SIGNALLING_DEACTIVATION_MAX_DURATION().plusSeconds(1));
        _dualGovernance.activateNextState();

        assertFalse(_dualGovernance.canSubmitProposal());
        assertEq(_dualGovernance.getPersistedState(), State.VetoCooldown);

        _wait(_configProvider.VETO_COOLDOWN_DURATION().plusSeconds(1));

        _dualGovernance.activateNextState();

        assertTrue(_dualGovernance.canSubmitProposal());
        assertEq(_dualGovernance.getPersistedState(), State.Normal);

        _escrow.lockStETH(5 ether);
        _wait(_configProvider.VETO_SIGNALLING_MAX_DURATION().plusSeconds(1));
        _dualGovernance.activateNextState();

        assertTrue(_dualGovernance.canSubmitProposal());
        assertEq(_dualGovernance.getPersistedState(), State.RageQuit);
    }

    function test_canSubmitProposal_PersistedStateIsNotEqualToEffectiveState() external {
        assertEq(_dualGovernance.getPersistedState(), State.Normal);
        assertTrue(_dualGovernance.canSubmitProposal());

        vm.startPrank(vetoer);
        _escrow.lockStETH(0.5 ether);

        assertEq(_dualGovernance.getPersistedState(), State.VetoSignalling);
        assertEq(_dualGovernance.getEffectiveState(), State.VetoSignalling);
        assertTrue(_dualGovernance.canSubmitProposal());

        _wait(_configProvider.VETO_SIGNALLING_MAX_DURATION().dividedBy(2));

        // The RageQuit second seal threshold wasn't crossed, the system should enter Deactivation state
        // where the proposals submission is not allowed
        assertEq(_dualGovernance.getPersistedState(), State.VetoSignalling);
        assertEq(_dualGovernance.getEffectiveState(), State.VetoSignallingDeactivation);
        assertFalse(_dualGovernance.canSubmitProposal());

        // activate VetoSignallingState again
        vm.startPrank(vetoer);
        _escrow.lockStETH(5 ether);

        assertEq(_dualGovernance.getPersistedState(), State.VetoSignalling);
        assertEq(_dualGovernance.getEffectiveState(), State.VetoSignalling);
        assertTrue(_dualGovernance.canSubmitProposal());

        // make the EVM snapshot to return back after the RageQuit scenario is tested
        uint256 snapshotId = vm.snapshot();

        // RageQuit scenario
        _wait(_configProvider.VETO_SIGNALLING_MAX_DURATION().dividedBy(2).plusSeconds(1));

        assertEq(_dualGovernance.getPersistedState(), State.VetoSignalling);
        assertEq(_dualGovernance.getEffectiveState(), State.RageQuit);
        assertTrue(_dualGovernance.canSubmitProposal());

        _dualGovernance.activateNextState();
        assertEq(_dualGovernance.getPersistedState(), State.RageQuit);
        assertEq(_dualGovernance.getEffectiveState(), State.RageQuit);
        assertTrue(_dualGovernance.canSubmitProposal());

        vm.revertTo(snapshotId);

        // VetoCooldown scenario

        vm.startPrank(vetoer);

        _wait(_configProvider.MIN_ASSETS_LOCK_DURATION().plusSeconds(1));

        _escrow.unlockStETH();

        assertEq(_dualGovernance.getPersistedState(), State.VetoSignallingDeactivation);
        assertEq(_dualGovernance.getEffectiveState(), State.VetoSignallingDeactivation);
        assertFalse(_dualGovernance.canSubmitProposal());

        _wait(_configProvider.VETO_SIGNALLING_DEACTIVATION_MAX_DURATION().plusSeconds(1));

        assertEq(_dualGovernance.getPersistedState(), State.VetoSignallingDeactivation);
        assertEq(_dualGovernance.getEffectiveState(), State.VetoCooldown);
        assertFalse(_dualGovernance.canSubmitProposal());

        _dualGovernance.activateNextState();

        assertEq(_dualGovernance.getPersistedState(), State.VetoCooldown);
        assertEq(_dualGovernance.getEffectiveState(), State.VetoCooldown);
        assertFalse(_dualGovernance.canSubmitProposal());

        _wait(_configProvider.VETO_COOLDOWN_DURATION().plusSeconds(1));

        assertEq(_dualGovernance.getPersistedState(), State.VetoCooldown);
        assertEq(_dualGovernance.getEffectiveState(), State.Normal);
        assertTrue(_dualGovernance.canSubmitProposal());

        _dualGovernance.activateNextState();

        assertEq(_dualGovernance.getPersistedState(), State.Normal);
        assertEq(_dualGovernance.getEffectiveState(), State.Normal);
        assertTrue(_dualGovernance.canSubmitProposal());
    }

    // ---
    // canScheduleProposal()
    // ---

    function test_canScheduleProposal_HappyPath() external {
        uint256 proposalId = 1;
        Timestamp submittedAt = Timestamps.now();

        vm.mockCall(
            address(_timelock),
            abi.encodeWithSelector(TimelockMock.getProposalDetails.selector, proposalId),
            abi.encode(
                ITimelock.ProposalDetails({
                    id: proposalId,
                    status: ProposalStatus.Submitted,
                    executor: address(_executor),
                    submittedAt: submittedAt,
                    scheduledAt: Timestamps.from(0)
                })
            )
        );

        vm.mockCall(
            address(_timelock), abi.encodeWithSelector(TimelockMock.canSchedule.selector, proposalId), abi.encode(true)
        );

        _wait(_configProvider.VETO_SIGNALLING_MIN_DURATION());

        assertTrue(_dualGovernance.canScheduleProposal(proposalId));
    }

    function test_canScheduleProposal_WhenTimelockCannotSchedule() external {
        uint256 proposalId = 1;
        Timestamp submittedAt = Timestamps.now();

        vm.mockCall(
            address(_timelock),
            abi.encodeWithSelector(TimelockMock.getProposalDetails.selector, proposalId),
            abi.encode(
                ITimelock.ProposalDetails({
                    id: proposalId,
                    status: ProposalStatus.Submitted,
                    executor: address(_executor),
                    submittedAt: submittedAt,
                    scheduledAt: Timestamps.from(0)
                })
            )
        );

        vm.mockCall(
            address(_timelock), abi.encodeWithSelector(TimelockMock.canSchedule.selector, proposalId), abi.encode(false)
        );

        _wait(_configProvider.VETO_SIGNALLING_MIN_DURATION());

        bool canSchedule = _dualGovernance.canScheduleProposal(proposalId);
        assertFalse(canSchedule);
    }

    function test_canScheduleProposal_WhenNotEnoughTimeElapsed() external {
        uint256 proposalId = 1;

        vm.startPrank(vetoer);
        _escrow.lockStETH(5 ether);
        _wait(_configProvider.MIN_ASSETS_LOCK_DURATION().plusSeconds(1));
        _escrow.unlockStETH();
        _wait(_configProvider.VETO_SIGNALLING_DEACTIVATION_MAX_DURATION().plusSeconds(1));
        _dualGovernance.activateNextState();

        assertEq(_dualGovernance.getPersistedState(), State.VetoCooldown);

        vm.mockCall(
            address(_timelock),
            abi.encodeWithSelector(TimelockMock.getProposalDetails.selector, proposalId),
            abi.encode(
                ITimelock.ProposalDetails({
                    id: proposalId,
                    status: ProposalStatus.Submitted,
                    executor: address(_executor),
                    submittedAt: Timestamps.now(),
                    scheduledAt: Timestamps.from(0)
                })
            )
        );

        vm.mockCall(
            address(_timelock), abi.encodeWithSelector(TimelockMock.canSchedule.selector, proposalId), abi.encode(true)
        );
        assertFalse(_dualGovernance.canScheduleProposal(proposalId));
    }

    function test_canScheduleProposal_PersistedStateIsNotEqualToEffectiveState() external {
        uint256 proposalIdSubmittedBeforeVetoSignalling = 1;
        uint256 proposalIdSubmittedAfterVetoSignalling = 2;

        // The proposal is submitted before the VetoSignalling is active
        vm.mockCall(
            address(_timelock),
            abi.encodeWithSelector(TimelockMock.getProposalDetails.selector, proposalIdSubmittedBeforeVetoSignalling),
            abi.encode(
                ITimelock.ProposalDetails({
                    id: proposalIdSubmittedBeforeVetoSignalling,
                    status: ProposalStatus.Submitted,
                    executor: address(_executor),
                    submittedAt: Timestamps.now(),
                    scheduledAt: Timestamps.from(0)
                })
            )
        );

        vm.mockCall(
            address(_timelock),
            abi.encodeWithSelector(TimelockMock.canSchedule.selector, proposalIdSubmittedBeforeVetoSignalling),
            abi.encode(true)
        );

        assertEq(_dualGovernance.getPersistedState(), State.Normal);
        assertTrue(_dualGovernance.canScheduleProposal(proposalIdSubmittedBeforeVetoSignalling));

        vm.startPrank(vetoer);
        _escrow.lockStETH(0.5 ether);

        assertEq(_dualGovernance.getPersistedState(), State.VetoSignalling);
        assertEq(_dualGovernance.getEffectiveState(), State.VetoSignalling);
        assertFalse(_dualGovernance.canScheduleProposal(proposalIdSubmittedBeforeVetoSignalling));

        _wait(_configProvider.VETO_SIGNALLING_MAX_DURATION().dividedBy(2));

        // The proposal is submitted after the VetoSignalling is active
        vm.mockCall(
            address(_timelock),
            abi.encodeWithSelector(TimelockMock.getProposalDetails.selector, proposalIdSubmittedAfterVetoSignalling),
            abi.encode(
                ITimelock.ProposalDetails({
                    id: proposalIdSubmittedAfterVetoSignalling,
                    status: ProposalStatus.Submitted,
                    executor: address(_executor),
                    submittedAt: Timestamps.now(),
                    scheduledAt: Timestamps.from(0)
                })
            )
        );

        vm.mockCall(
            address(_timelock),
            abi.encodeWithSelector(TimelockMock.canSchedule.selector, proposalIdSubmittedAfterVetoSignalling),
            abi.encode(true)
        );

        // The RageQuit second seal threshold wasn't crossed, the system should enter Deactivation state
        // where the proposals submission is not allowed
        assertEq(_dualGovernance.getPersistedState(), State.VetoSignalling);
        assertEq(_dualGovernance.getEffectiveState(), State.VetoSignallingDeactivation);
        assertFalse(_dualGovernance.canScheduleProposal(proposalIdSubmittedBeforeVetoSignalling));
        assertFalse(_dualGovernance.canScheduleProposal(proposalIdSubmittedAfterVetoSignalling));

        // activate VetoSignallingState again
        vm.startPrank(vetoer);
        _escrow.lockStETH(5 ether);

        assertEq(_dualGovernance.getPersistedState(), State.VetoSignalling);
        assertEq(_dualGovernance.getEffectiveState(), State.VetoSignalling);
        assertFalse(_dualGovernance.canScheduleProposal(proposalIdSubmittedBeforeVetoSignalling));
        assertFalse(_dualGovernance.canScheduleProposal(proposalIdSubmittedAfterVetoSignalling));

        // make the EVM snapshot to return back after the RageQuit scenario is tested
        uint256 snapshotId = vm.snapshot();

        // RageQuit scenario
        _wait(_configProvider.VETO_SIGNALLING_MAX_DURATION().dividedBy(2).plusSeconds(1));

        assertEq(_dualGovernance.getPersistedState(), State.VetoSignalling);
        assertEq(_dualGovernance.getEffectiveState(), State.RageQuit);
        assertFalse(_dualGovernance.canScheduleProposal(proposalIdSubmittedBeforeVetoSignalling));
        assertFalse(_dualGovernance.canScheduleProposal(proposalIdSubmittedAfterVetoSignalling));

        _dualGovernance.activateNextState();

        assertEq(_dualGovernance.getPersistedState(), State.RageQuit);
        assertEq(_dualGovernance.getEffectiveState(), State.RageQuit);
        assertFalse(_dualGovernance.canScheduleProposal(proposalIdSubmittedBeforeVetoSignalling));
        assertFalse(_dualGovernance.canScheduleProposal(proposalIdSubmittedAfterVetoSignalling));

        // mock the calls to the escrow to simulate the RageQuit was over
        vm.mockCall(address(_escrow), abi.encodeWithSelector(Escrow.isRageQuitFinalized.selector), abi.encode(true));
        vm.mockCall(address(_escrow), abi.encodeWithSelector(Escrow.getRageQuitSupport.selector), abi.encode(0));

        assertEq(_dualGovernance.getPersistedState(), State.RageQuit);
        assertEq(_dualGovernance.getEffectiveState(), State.VetoCooldown);

        // As the veto signalling started after the proposal was submitted, proposal becomes schedulable
        // when the RageQuit is finished
        assertTrue(_dualGovernance.canScheduleProposal(proposalIdSubmittedBeforeVetoSignalling));
        // But the proposal submitted after the VetoSignalling is started is not schedulable
        assertFalse(_dualGovernance.canScheduleProposal(proposalIdSubmittedAfterVetoSignalling));

        _dualGovernance.activateNextState();

        assertEq(_dualGovernance.getPersistedState(), State.VetoCooldown);
        assertEq(_dualGovernance.getEffectiveState(), State.VetoCooldown);
        assertTrue(_dualGovernance.canScheduleProposal(proposalIdSubmittedBeforeVetoSignalling));
        assertFalse(_dualGovernance.canScheduleProposal(proposalIdSubmittedAfterVetoSignalling));

        _wait(_configProvider.VETO_COOLDOWN_DURATION().plusSeconds(1));

        assertEq(_dualGovernance.getPersistedState(), State.VetoCooldown);
        assertEq(_dualGovernance.getEffectiveState(), State.Normal);
        assertTrue(_dualGovernance.canScheduleProposal(proposalIdSubmittedBeforeVetoSignalling));
        // In the Normal state the proposal submitted after the veto signalling state was activated
        // becomes executable
        assertTrue(_dualGovernance.canScheduleProposal(proposalIdSubmittedAfterVetoSignalling));

        _dualGovernance.activateNextState();

        assertEq(_dualGovernance.getPersistedState(), State.Normal);
        assertEq(_dualGovernance.getEffectiveState(), State.Normal);
        assertTrue(_dualGovernance.canScheduleProposal(proposalIdSubmittedBeforeVetoSignalling));
        assertTrue(_dualGovernance.canScheduleProposal(proposalIdSubmittedAfterVetoSignalling));

        vm.revertTo(snapshotId);

        // VetoCooldown scenario

        vm.startPrank(vetoer);

        _wait(_configProvider.MIN_ASSETS_LOCK_DURATION().plusSeconds(1));

        _escrow.unlockStETH();

        assertEq(_dualGovernance.getPersistedState(), State.VetoSignallingDeactivation);
        assertEq(_dualGovernance.getEffectiveState(), State.VetoSignallingDeactivation);
        assertFalse(_dualGovernance.canScheduleProposal(proposalIdSubmittedBeforeVetoSignalling));
        assertFalse(_dualGovernance.canScheduleProposal(proposalIdSubmittedAfterVetoSignalling));

        _wait(_configProvider.VETO_SIGNALLING_DEACTIVATION_MAX_DURATION().plusSeconds(1));

        assertEq(_dualGovernance.getPersistedState(), State.VetoSignallingDeactivation);
        assertEq(_dualGovernance.getEffectiveState(), State.VetoCooldown);
        assertTrue(_dualGovernance.canScheduleProposal(proposalIdSubmittedBeforeVetoSignalling));
        assertFalse(_dualGovernance.canScheduleProposal(proposalIdSubmittedAfterVetoSignalling));

        _dualGovernance.activateNextState();

        assertEq(_dualGovernance.getPersistedState(), State.VetoCooldown);
        assertEq(_dualGovernance.getEffectiveState(), State.VetoCooldown);
        assertTrue(_dualGovernance.canScheduleProposal(proposalIdSubmittedBeforeVetoSignalling));
        assertFalse(_dualGovernance.canScheduleProposal(proposalIdSubmittedAfterVetoSignalling));

        _wait(_configProvider.VETO_COOLDOWN_DURATION().plusSeconds(1));

        assertEq(_dualGovernance.getPersistedState(), State.VetoCooldown);
        assertEq(_dualGovernance.getEffectiveState(), State.Normal);
        assertTrue(_dualGovernance.canScheduleProposal(proposalIdSubmittedBeforeVetoSignalling));
        assertTrue(_dualGovernance.canScheduleProposal(proposalIdSubmittedAfterVetoSignalling));

        _dualGovernance.activateNextState();

        assertEq(_dualGovernance.getPersistedState(), State.Normal);
        assertEq(_dualGovernance.getEffectiveState(), State.Normal);
        assertTrue(_dualGovernance.canScheduleProposal(proposalIdSubmittedBeforeVetoSignalling));
        assertTrue(_dualGovernance.canScheduleProposal(proposalIdSubmittedAfterVetoSignalling));
    }

    // ---
    // canCancelAllPendingProposals()
    // ---

    function test_canCancelAllPendingProposals_HappyPath() external {
        assertEq(_dualGovernance.getPersistedState(), State.Normal);
        assertEq(_dualGovernance.getEffectiveState(), State.Normal);

        assertFalse(_dualGovernance.canCancelAllPendingProposals());

        vm.startPrank(vetoer);
        _escrow.lockStETH(5 ether);

        assertEq(_dualGovernance.getPersistedState(), State.VetoSignalling);
        assertEq(_dualGovernance.getEffectiveState(), State.VetoSignalling);

        assertTrue(_dualGovernance.canCancelAllPendingProposals());

        _wait(_configProvider.MIN_ASSETS_LOCK_DURATION().plusSeconds(1));
        _escrow.unlockStETH();

        assertEq(_dualGovernance.getPersistedState(), State.VetoSignallingDeactivation);
        assertEq(_dualGovernance.getEffectiveState(), State.VetoSignallingDeactivation);

        assertTrue(_dualGovernance.canCancelAllPendingProposals());

        _wait(_configProvider.VETO_SIGNALLING_DEACTIVATION_MAX_DURATION().plusSeconds(1));

        assertEq(_dualGovernance.getPersistedState(), State.VetoSignallingDeactivation);
        assertEq(_dualGovernance.getEffectiveState(), State.VetoCooldown);

        assertFalse(_dualGovernance.canCancelAllPendingProposals());

        _dualGovernance.activateNextState();

        assertEq(_dualGovernance.getPersistedState(), State.VetoCooldown);
        assertEq(_dualGovernance.getEffectiveState(), State.VetoCooldown);

        assertFalse(_dualGovernance.canCancelAllPendingProposals());

        _wait(_configProvider.VETO_COOLDOWN_DURATION().plusSeconds(1));

        assertEq(_dualGovernance.getPersistedState(), State.VetoCooldown);
        assertEq(_dualGovernance.getEffectiveState(), State.Normal);

        assertFalse(_dualGovernance.canCancelAllPendingProposals());

        _dualGovernance.activateNextState();

        assertEq(_dualGovernance.getPersistedState(), State.Normal);
        assertEq(_dualGovernance.getEffectiveState(), State.Normal);

        assertFalse(_dualGovernance.canCancelAllPendingProposals());

        vm.startPrank(vetoer);
        _escrow.lockStETH(5 ether);

        assertEq(_dualGovernance.getPersistedState(), State.VetoSignalling);
        assertEq(_dualGovernance.getEffectiveState(), State.VetoSignalling);

        assertTrue(_dualGovernance.canCancelAllPendingProposals());

        _wait(_configProvider.VETO_SIGNALLING_MAX_DURATION().plusSeconds(1));

        assertEq(_dualGovernance.getPersistedState(), State.VetoSignalling);
        assertEq(_dualGovernance.getEffectiveState(), State.RageQuit);

        assertFalse(_dualGovernance.canCancelAllPendingProposals());

        _dualGovernance.activateNextState();

        assertEq(_dualGovernance.getPersistedState(), State.RageQuit);
        assertEq(_dualGovernance.getEffectiveState(), State.RageQuit);

        assertFalse(_dualGovernance.canCancelAllPendingProposals());
    }

    // ---
    // activateNextState() & getPersistedState() & getEffectiveState()
    // ---

    function test_activateNextState_getPersistedAndEffectiveState_HappyPath() external {
        assertEq(_dualGovernance.getPersistedState(), State.Normal);
        assertEq(_dualGovernance.getEffectiveState(), State.Normal);

        vm.startPrank(vetoer);
        _escrow.lockStETH(5 ether);

        assertEq(_dualGovernance.getPersistedState(), State.VetoSignalling);
        assertEq(_dualGovernance.getEffectiveState(), State.VetoSignalling);

        _wait(_configProvider.MIN_ASSETS_LOCK_DURATION().plusSeconds(1));
        _escrow.unlockStETH();

        assertEq(_dualGovernance.getPersistedState(), State.VetoSignallingDeactivation);
        assertEq(_dualGovernance.getEffectiveState(), State.VetoSignallingDeactivation);

        _wait(_configProvider.VETO_SIGNALLING_DEACTIVATION_MAX_DURATION().plusSeconds(1));

        assertEq(_dualGovernance.getPersistedState(), State.VetoSignallingDeactivation);
        assertEq(_dualGovernance.getEffectiveState(), State.VetoCooldown);

        _dualGovernance.activateNextState();

        assertEq(_dualGovernance.getPersistedState(), State.VetoCooldown);
        assertEq(_dualGovernance.getEffectiveState(), State.VetoCooldown);

        _wait(_configProvider.VETO_COOLDOWN_DURATION().plusSeconds(1));

        assertEq(_dualGovernance.getPersistedState(), State.VetoCooldown);
        assertEq(_dualGovernance.getEffectiveState(), State.Normal);

        _dualGovernance.activateNextState();

        assertEq(_dualGovernance.getPersistedState(), State.Normal);
        assertEq(_dualGovernance.getEffectiveState(), State.Normal);

        _escrow.lockStETH(5 ether);

        assertEq(_dualGovernance.getPersistedState(), State.VetoSignalling);
        assertEq(_dualGovernance.getEffectiveState(), State.VetoSignalling);

        _wait(_configProvider.VETO_SIGNALLING_MAX_DURATION().plusSeconds(1));

        assertEq(_dualGovernance.getPersistedState(), State.VetoSignalling);
        assertEq(_dualGovernance.getEffectiveState(), State.RageQuit);

        _dualGovernance.activateNextState();

        assertEq(_dualGovernance.getPersistedState(), State.RageQuit);
        assertEq(_dualGovernance.getEffectiveState(), State.RageQuit);
    }

    // ---
    // setConfigProvider()
    // ---

    function test_setConfigProvider() external {
        ImmutableDualGovernanceConfigProvider newConfigProvider = new ImmutableDualGovernanceConfigProvider(
            DualGovernanceConfig.Context({
                firstSealRageQuitSupport: PercentsD16.fromBasisPoints(5_00), // 5%
                secondSealRageQuitSupport: PercentsD16.fromBasisPoints(20_00), // 20%
                //
                minAssetsLockDuration: Durations.from(6 hours),
                //
                vetoSignallingMinDuration: Durations.from(4 days),
                vetoSignallingMaxDuration: Durations.from(35 days),
                vetoSignallingMinActiveDuration: Durations.from(6 hours),
                vetoSignallingDeactivationMaxDuration: Durations.from(6 days),
                vetoCooldownDuration: Durations.from(5 days),
                //
                rageQuitExtensionPeriodDuration: Durations.from(8 days),
                rageQuitEthWithdrawalsMinDelay: Durations.from(30 days),
                rageQuitEthWithdrawalsMaxDelay: Durations.from(180 days),
                rageQuitEthWithdrawalsDelayGrowth: Durations.from(15 days)
            })
        );

        IDualGovernanceConfigProvider oldConfigProvider = _dualGovernance.getConfigProvider();

        vm.expectEmit();
        emit DualGovernanceStateMachine.ConfigProviderSet(IDualGovernanceConfigProvider(address(newConfigProvider)));

        vm.expectCall(
            address(_escrow),
            0,
            abi.encodeWithSelector(Escrow.setMinAssetsLockDuration.selector, Durations.from(6 hours))
        );
        _executor.execute(
            address(_dualGovernance),
            0,
            abi.encodeWithSelector(DualGovernance.setConfigProvider.selector, address(newConfigProvider))
        );

        assertEq(address(_dualGovernance.getConfigProvider()), address(newConfigProvider));
        assertTrue(address(_dualGovernance.getConfigProvider()) != address(oldConfigProvider));
    }

    function testFuzz_setConfigProvider_RevertOn_NotAdminExecutor(address stranger) external {
        vm.assume(stranger != address(_executor));
        ImmutableDualGovernanceConfigProvider newConfigProvider = new ImmutableDualGovernanceConfigProvider(
            DualGovernanceConfig.Context({
                firstSealRageQuitSupport: PercentsD16.fromBasisPoints(5_00), // 5%
                secondSealRageQuitSupport: PercentsD16.fromBasisPoints(20_00), // 20%
                //
                minAssetsLockDuration: Durations.from(6 hours),
                //
                vetoSignallingMinDuration: Durations.from(4 days),
                vetoSignallingMaxDuration: Durations.from(35 days),
                vetoSignallingMinActiveDuration: Durations.from(6 hours),
                vetoSignallingDeactivationMaxDuration: Durations.from(6 days),
                vetoCooldownDuration: Durations.from(5 days),
                //
                rageQuitExtensionPeriodDuration: Durations.from(8 days),
                rageQuitEthWithdrawalsMinDelay: Durations.from(30 days),
                rageQuitEthWithdrawalsMaxDelay: Durations.from(180 days),
                rageQuitEthWithdrawalsDelayGrowth: Durations.from(15 days)
            })
        );

        vm.prank(stranger);
        vm.expectRevert(abi.encodeWithSelector(DualGovernance.CallerIsNotAdminExecutor.selector, stranger));
        _dualGovernance.setConfigProvider(newConfigProvider);

        assertEq(address(_dualGovernance.getConfigProvider()), address(_configProvider));
    }

    function test_setConfigProvider_RevertOn_ConfigZeroAddress() external {
        vm.expectRevert(abi.encodeWithSelector(DualGovernanceStateMachine.InvalidConfigProvider.selector, address(0)));
        _executor.execute(
            address(_dualGovernance), 0, abi.encodeWithSelector(DualGovernance.setConfigProvider.selector, address(0))
        );
    }

    function test_setConfigProvider_RevertOn_SameAddress() external {
        vm.expectRevert(
            abi.encodeWithSelector(DualGovernanceStateMachine.InvalidConfigProvider.selector, address(_configProvider))
        );
        _executor.execute(
            address(_dualGovernance),
            0,
            abi.encodeWithSelector(DualGovernance.setConfigProvider.selector, address(_configProvider))
        );
    }

    // ---
    // setProposalsCanceller()
    // ---

    function test_setProposalsCanceller_HappyPath() external {
        address newProposalsCanceller = makeAddr("newProposalsCanceller");

        assertNotEq(newProposalsCanceller, _dualGovernance.getProposalsCanceller());

        vm.expectEmit(true, true, false, false);
        emit DualGovernance.ProposalsCancellerSet(newProposalsCanceller);

        vm.prank(address(_executor));
        _dualGovernance.setProposalsCanceller(newProposalsCanceller);

        assertEq(newProposalsCanceller, _dualGovernance.getProposalsCanceller());
    }

    function testFuzz_setProposalsCanceller_HappyPath(address newProposalsCanceller) external {
        vm.assume(
            newProposalsCanceller != address(0) && newProposalsCanceller != _dualGovernance.getProposalsCanceller()
        );

        vm.expectEmit(true, true, false, false);
        emit DualGovernance.ProposalsCancellerSet(newProposalsCanceller);

        vm.prank(address(_executor));
        _dualGovernance.setProposalsCanceller(newProposalsCanceller);

        assertEq(newProposalsCanceller, _dualGovernance.getProposalsCanceller());
    }

    function test_setProposalsCanceller_RevertOn_CancellerIsZeroAddress() external {
        vm.expectRevert(abi.encodeWithSelector(DualGovernance.InvalidProposalsCanceller.selector, address(0)));

        vm.prank(address(_executor));
        _dualGovernance.setProposalsCanceller(address(0));
    }

    function test_setProposalsCanceller_RevertOn_NewCancellerAddressIsTheSame() external {
        address prevProposalsCanceller = _dualGovernance.getProposalsCanceller();
        assertNotEq(prevProposalsCanceller, address(0));

        vm.expectRevert(
            abi.encodeWithSelector(DualGovernance.InvalidProposalsCanceller.selector, prevProposalsCanceller)
        );

        vm.prank(address(_executor));
        _dualGovernance.setProposalsCanceller(prevProposalsCanceller);
    }

    function testFuzz_setProposalsCanceller_RevertOn_CalledNotByAdminExecutor(address notAllowedCaller) external {
        vm.assume(notAllowedCaller != address(_executor));

        vm.expectRevert(abi.encodeWithSelector(DualGovernance.CallerIsNotAdminExecutor.selector, notAllowedCaller));

        vm.prank(notAllowedCaller);
        _dualGovernance.setProposalsCanceller(notAllowedCaller);
    }

    // ---
    // getConfigProvider()
    // ---

    function test_getConfigProvider_HappyPath() external {
        assertEq(address(_dualGovernance.getConfigProvider()), address(_configProvider));

        ImmutableDualGovernanceConfigProvider newConfigProvider = new ImmutableDualGovernanceConfigProvider(
            DualGovernanceConfig.Context({
                firstSealRageQuitSupport: PercentsD16.fromBasisPoints(5_00), // 5%
                secondSealRageQuitSupport: PercentsD16.fromBasisPoints(20_00), // 20%
                //
                minAssetsLockDuration: Durations.from(6 hours),
                //
                vetoSignallingMinDuration: Durations.from(4 days),
                vetoSignallingMaxDuration: Durations.from(35 days),
                vetoSignallingMinActiveDuration: Durations.from(6 hours),
                vetoSignallingDeactivationMaxDuration: Durations.from(6 days),
                vetoCooldownDuration: Durations.from(5 days),
                //
                rageQuitExtensionPeriodDuration: Durations.from(8 days),
                rageQuitEthWithdrawalsMinDelay: Durations.from(30 days),
                rageQuitEthWithdrawalsMaxDelay: Durations.from(180 days),
                rageQuitEthWithdrawalsDelayGrowth: Durations.from(15 days)
            })
        );

        _executor.execute(
            address(_dualGovernance),
            0,
            abi.encodeWithSelector(DualGovernance.setConfigProvider.selector, address(newConfigProvider))
        );

        assertEq(address(_dualGovernance.getConfigProvider()), address(newConfigProvider));
        assertTrue(address(_dualGovernance.getConfigProvider()) != address(_configProvider));
    }

    // ---
    // getVetoSignallingEscrow()
    // ---

    function test_getVetoSignallingEscrow_HappyPath() external {
        assertEq(_dualGovernance.getVetoSignallingEscrow(), address(_escrow));

        vm.startPrank(vetoer);
        _escrow.lockStETH(5 ether);

        _wait(_configProvider.VETO_SIGNALLING_MAX_DURATION().plusSeconds(1));
        _dualGovernance.activateNextState();
        assertEq(_dualGovernance.getPersistedState(), State.RageQuit);

        assertTrue(_dualGovernance.getVetoSignallingEscrow() != address(_escrow));
    }

    // ---
    // getRageQuitEscrow()
    // ---

    function test_getRageQuitEscrow_HappyPath() external {
        assertEq(_dualGovernance.getRageQuitEscrow(), address(0));

        vm.startPrank(vetoer);
        _escrow.lockStETH(5 ether);

        _wait(_configProvider.VETO_SIGNALLING_MAX_DURATION().plusSeconds(1));
        _dualGovernance.activateNextState();
        assertEq(_dualGovernance.getPersistedState(), State.RageQuit);

        assertEq(_dualGovernance.getRageQuitEscrow(), address(_escrow));
    }

    // ---
    // getStateDetails()
    // ---

    function test_getStateDetails_HappyPath() external {
        Timestamp startTime = Timestamps.now();

        IDualGovernance.StateDetails memory details = _dualGovernance.getStateDetails();
        assertEq(details.persistedState, State.Normal);
        assertEq(details.persistedStateEnteredAt, startTime);
        assertEq(details.vetoSignallingActivatedAt, Timestamps.from(0));
        assertEq(details.vetoSignallingReactivationTime, Timestamps.from(0));
        assertEq(details.normalOrVetoCooldownExitedAt, Timestamps.from(0));
        assertEq(details.rageQuitRound, 0);
        assertEq(details.vetoSignallingDuration, Durations.from(0));

        vm.startPrank(vetoer);
        _escrow.lockStETH(5 ether);
        vm.stopPrank();
        Timestamp vetoSignallingTime = Timestamps.now();
        _dualGovernance.activateNextState();

        details = _dualGovernance.getStateDetails();
        assertEq(details.persistedState, State.VetoSignalling);
        assertEq(details.persistedStateEnteredAt, vetoSignallingTime);
        assertEq(details.vetoSignallingActivatedAt, vetoSignallingTime);
        assertEq(details.vetoSignallingReactivationTime, Timestamps.from(0));
        assertEq(details.normalOrVetoCooldownExitedAt, vetoSignallingTime);
        assertEq(details.rageQuitRound, 0);
        assertTrue(details.vetoSignallingDuration > _configProvider.VETO_SIGNALLING_MIN_DURATION());

        _wait(_configProvider.MIN_ASSETS_LOCK_DURATION().plusSeconds(1));
        vm.prank(vetoer);
        _escrow.unlockStETH();
        Timestamp deactivationTime = Timestamps.now();
        _dualGovernance.activateNextState();

        details = _dualGovernance.getStateDetails();
        assertEq(details.persistedState, State.VetoSignallingDeactivation);
        assertEq(details.persistedStateEnteredAt, deactivationTime);
        assertEq(details.vetoSignallingActivatedAt, vetoSignallingTime);
        assertEq(details.vetoSignallingReactivationTime, Timestamps.from(0));
        assertEq(details.normalOrVetoCooldownExitedAt, vetoSignallingTime);
        assertEq(details.rageQuitRound, 0);
        assertEq(details.vetoSignallingDuration, Durations.from(0));

        _wait(_configProvider.VETO_SIGNALLING_DEACTIVATION_MAX_DURATION().plusSeconds(1));
        Timestamp vetoCooldownTime = Timestamps.now();
        _dualGovernance.activateNextState();

        details = _dualGovernance.getStateDetails();
        assertEq(details.persistedState, State.VetoCooldown);
        assertEq(details.persistedStateEnteredAt, vetoCooldownTime);
        assertEq(details.vetoSignallingActivatedAt, vetoSignallingTime);
        assertEq(details.vetoSignallingReactivationTime, Timestamps.from(0));
        assertEq(details.normalOrVetoCooldownExitedAt, vetoSignallingTime);
        assertEq(details.rageQuitRound, 0);
        assertEq(details.vetoSignallingDuration, Durations.from(0));

        _wait(_configProvider.VETO_COOLDOWN_DURATION().plusSeconds(1));
        Timestamp backToNormalTime = Timestamps.now();
        _dualGovernance.activateNextState();

        details = _dualGovernance.getStateDetails();
        assertEq(details.persistedState, State.Normal);
        assertEq(details.persistedStateEnteredAt, backToNormalTime);
        assertEq(details.vetoSignallingActivatedAt, vetoSignallingTime);
        assertEq(details.vetoSignallingReactivationTime, Timestamps.from(0));
        assertEq(details.normalOrVetoCooldownExitedAt, backToNormalTime);
        assertEq(details.rageQuitRound, 0);
        assertEq(details.vetoSignallingDuration, Durations.from(0));

        vm.startPrank(vetoer);
        _escrow.lockStETH(5 ether);
        Timestamp secondVetoSignallingTime = Timestamps.now();
        _dualGovernance.activateNextState();
        _wait(_configProvider.VETO_SIGNALLING_MAX_DURATION().plusSeconds(1));
        Timestamp rageQuitTime = Timestamps.now();
        _dualGovernance.activateNextState();
        vm.stopPrank();

        details = _dualGovernance.getStateDetails();
        assertEq(details.persistedState, State.RageQuit);
        assertEq(details.persistedStateEnteredAt, rageQuitTime);
        assertEq(details.vetoSignallingActivatedAt, secondVetoSignallingTime);
        assertEq(details.vetoSignallingReactivationTime, Timestamps.from(0));
        assertEq(details.normalOrVetoCooldownExitedAt, backToNormalTime);
        assertEq(details.rageQuitRound, 1);
        assertEq(details.vetoSignallingDuration, Durations.from(0));
    }

    // ---
    // registerProposer()
    // ---

    function test_registerProposer_HappyPath() external {
        address newProposer = makeAddr("NEW_PROPOSER");
        address newExecutor = makeAddr("NEW_EXECUTOR");

        assertFalse(_dualGovernance.isProposer(newProposer));
        assertFalse(_dualGovernance.isExecutor(newExecutor));

        _executor.execute(
            address(_dualGovernance),
            0,
            abi.encodeWithSelector(DualGovernance.registerProposer.selector, newProposer, newExecutor, true)
        );

        assertTrue(_dualGovernance.isProposer(newProposer));
        assertTrue(_dualGovernance.isExecutor(newExecutor));

        Proposers.Proposer memory proposer = _dualGovernance.getProposer(newProposer);
        assertEq(proposer.account, newProposer);
        assertEq(proposer.executor, newExecutor);
    }

    function testFuzz_registerProposer_RevertOn_NotAdminExecutor(address stranger) external {
        vm.assume(stranger != address(_executor));
        address newProposer = makeAddr("NEW_PROPOSER");
        address newExecutor = makeAddr("NEW_EXECUTOR");

        vm.prank(stranger);
        vm.expectRevert(abi.encodeWithSelector(DualGovernance.CallerIsNotAdminExecutor.selector, stranger));
        _dualGovernance.registerProposer(newProposer, newExecutor);
    }

    // ---
    // setProposerExecutor()
    // ---

    function test_setProposerExecutor_HappyPath() external {
        address newProposer = makeAddr("NEW_PROPOSER");
        address newExecutor = makeAddr("NEW_EXECUTOR");

        assertEq(_dualGovernance.getProposers().length, 1);
        assertFalse(_dualGovernance.isProposer(newProposer));

        vm.prank(address(_executor));
        _dualGovernance.registerProposer(newProposer, newExecutor);

        assertEq(_dualGovernance.getProposers().length, 2);
        assertTrue(_dualGovernance.isProposer(newProposer));

        vm.prank(address(_executor));
        _dualGovernance.setProposerExecutor(newProposer, address(_executor));

        assertEq(_dualGovernance.getProposers().length, 2);
        assertTrue(_dualGovernance.isProposer(newProposer));
        assertFalse(_dualGovernance.isExecutor(newExecutor));
    }

    function testFuzz_setProposerExecutor_RevertOn_CalledNotByAdminExecutor(address notAllowedCaller) external {
        vm.assume(notAllowedCaller != address(_executor));

        address newProposer = makeAddr("NEW_PROPOSER");
        address newExecutor = makeAddr("NEW_EXECUTOR");

        vm.prank(address(_executor));
        _dualGovernance.registerProposer(newProposer, newExecutor);

        assertEq(_dualGovernance.getProposers().length, 2);
        assertTrue(_dualGovernance.isProposer(newProposer));

        vm.expectRevert(abi.encodeWithSelector(DualGovernance.CallerIsNotAdminExecutor.selector, notAllowedCaller));

        vm.prank(notAllowedCaller);
        _dualGovernance.setProposerExecutor(newProposer, address(_executor));
    }

    function test_setProposerExecutor_RevertOn_AttemptToRemoveLastAdminProposer() external {
        address newExecutor = makeAddr("NEW_EXECUTOR");

        assertEq(_dualGovernance.getProposers().length, 1);

        assertTrue(_dualGovernance.isProposer(address(this)));
        assertTrue(_dualGovernance.isExecutor(address(_executor)));

        vm.expectRevert(abi.encodeWithSelector(Proposers.ExecutorNotRegistered.selector, address(_executor)));

        vm.prank(address(_executor));
        _dualGovernance.setProposerExecutor(address(this), address(newExecutor));
    }

    // ---
    // unregisterProposer()
    // ---

    function test_unregisterProposer_HappyPath() external {
        address proposer = makeAddr("PROPOSER");
        address proposerExecutor = makeAddr("PROPOSER_EXECUTOR");

        _executor.execute(
            address(_dualGovernance),
            0,
            abi.encodeWithSelector(DualGovernance.registerProposer.selector, proposer, proposerExecutor, true)
        );

        assertTrue(_dualGovernance.isProposer(proposer));
        assertTrue(_dualGovernance.isExecutor(proposerExecutor));

        _executor.execute(
            address(_dualGovernance), 0, abi.encodeWithSelector(DualGovernance.unregisterProposer.selector, proposer)
        );

        assertFalse(_dualGovernance.isProposer(proposer));
        assertFalse(_dualGovernance.isExecutor(proposerExecutor));

        vm.expectRevert(abi.encodeWithSelector(Proposers.ProposerNotRegistered.selector, proposer));
        _dualGovernance.getProposer(proposer);
    }

    function testFuzz_unregisterProposer_RevertOn_NotAdminExecutor(address stranger) external {
        vm.assume(stranger != address(_executor));
        address proposer = makeAddr("PROPOSER");

        vm.prank(stranger);
        vm.expectRevert(abi.encodeWithSelector(DualGovernance.CallerIsNotAdminExecutor.selector, stranger));
        _dualGovernance.unregisterProposer(proposer);
    }

    function test_unregisterProposer_RevertOn_UnownedAdminExecutor() external {
        address proposer = makeAddr("PROPOSER");
        address proposerExecutor = makeAddr("PROPOSER_EXECUTOR");
        address adminExecutor = _timelock.getAdminExecutor();

        _executor.execute(
            address(_dualGovernance),
            0,
            abi.encodeWithSelector(DualGovernance.registerProposer.selector, proposer, proposerExecutor, true)
        );

        vm.expectRevert(abi.encodeWithSelector(Proposers.ExecutorNotRegistered.selector, adminExecutor));
        _executor.execute(
            address(_dualGovernance),
            0,
            abi.encodeWithSelector(DualGovernance.unregisterProposer.selector, address(this))
        );

        assertTrue(_dualGovernance.isProposer(address(this)));
        assertTrue(_dualGovernance.isExecutor(adminExecutor));
    }

    // ---
    // isProposer()
    // ---

    function test_isProposer_HappyPath() external {
        address proposer = makeAddr("PROPOSER");
        address proposerExecutor = makeAddr("PROPOSER_EXECUTOR");

        assertFalse(_dualGovernance.isProposer(proposer));
        assertFalse(_dualGovernance.isExecutor(proposerExecutor));

        _executor.execute(
            address(_dualGovernance),
            0,
            abi.encodeWithSelector(DualGovernance.registerProposer.selector, proposer, proposerExecutor, true)
        );

        assertTrue(_dualGovernance.isProposer(proposer));
        assertTrue(_dualGovernance.isExecutor(proposerExecutor));
    }

    function testFuzz_isProposer_UnregisteredProposer(address proposer) external {
        vm.assume(proposer != address(this));

        assertFalse(_dualGovernance.isProposer(proposer));
    }

    // ---
    // getProposer()
    // ---

    function test_getProposer_HappyPath() external {
        address proposer = makeAddr("PROPOSER");
        address proposerExecutor = makeAddr("PROPOSER_EXECUTOR");

        _executor.execute(
            address(_dualGovernance),
            0,
            abi.encodeWithSelector(DualGovernance.registerProposer.selector, proposer, proposerExecutor, true)
        );

        Proposers.Proposer memory proposerData = _dualGovernance.getProposer(proposer);
        assertEq(proposerData.account, proposer);
        assertEq(proposerData.executor, proposerExecutor);
    }

    function testFuzz_getProposer_RevertOn_UnregisteredProposer(address proposer) external {
        vm.assume(proposer != address(this));

        vm.expectRevert(abi.encodeWithSelector(Proposers.ProposerNotRegistered.selector, proposer));
        _dualGovernance.getProposer(proposer);
    }

    // ---
    // getProposers()
    // ---

    function test_getProposers_HappyPath() external {
        address proposer1 = makeAddr("PROPOSER1");
        address proposer2 = makeAddr("PROPOSER2");
        address proposer3 = makeAddr("PROPOSER3");
        address proposerExecutor1 = makeAddr("PROPOSER_EXECUTOR1");
        address proposerExecutor2 = makeAddr("PROPOSER_EXECUTOR2");
        address proposerExecutor3 = makeAddr("PROPOSER_EXECUTOR3");

        _executor.execute(
            address(_dualGovernance),
            0,
            abi.encodeWithSelector(DualGovernance.registerProposer.selector, proposer1, proposerExecutor1, true)
        );
        _executor.execute(
            address(_dualGovernance),
            0,
            abi.encodeWithSelector(DualGovernance.registerProposer.selector, proposer2, proposerExecutor2, true)
        );
        _executor.execute(
            address(_dualGovernance),
            0,
            abi.encodeWithSelector(DualGovernance.registerProposer.selector, proposer3, proposerExecutor3, true)
        );

        Proposers.Proposer[] memory proposers = _dualGovernance.getProposers();
        assertEq(proposers.length, 4);
        assertEq(proposers[0].account, address(this));
        assertEq(proposers[0].executor, address(_executor));
        assertEq(proposers[1].executor, proposerExecutor1);
        assertEq(proposers[1].account, proposer1);
        assertEq(proposers[2].executor, proposerExecutor2);
        assertEq(proposers[2].account, proposer2);
        assertEq(proposers[3].executor, proposerExecutor3);
        assertEq(proposers[3].account, proposer3);
    }

    // ---
    // isExecutor()
    // ---

    function test_isExecutor_HappyPath() external {
        address executor = makeAddr("EXECUTOR1");

        assertFalse(_dualGovernance.isExecutor(executor));

        _executor.execute(
            address(_dualGovernance),
            0,
            abi.encodeWithSelector(DualGovernance.registerProposer.selector, address(0x123), executor, true)
        );

        assertTrue(_dualGovernance.isExecutor(executor));
        assertTrue(_dualGovernance.isExecutor(address(_executor)));
    }

    function testFuzz_isExecutor_UnregisteredExecutor(address executor) external {
        vm.assume(executor != address(_executor));

        assertFalse(_dualGovernance.isExecutor(executor));
    }

    // ---
    // addTiebreakerSealableWithdrawalBlocker()
    // ---

    function test_addTiebreakerSealableWithdrawalBlocker_HappyPath() external {
        address blocker = address(new SealableMock());

        vm.expectEmit();
        emit Tiebreaker.SealableWithdrawalBlockerAdded(blocker);
        _executor.execute(
            address(_dualGovernance),
            0,
            abi.encodeWithSelector(DualGovernance.addTiebreakerSealableWithdrawalBlocker.selector, blocker)
        );
    }

    function testFuzz_addTiebreakerSealableWithdrawalBlocker_RevertOn_NotAdminExecutor(address stranger) external {
        vm.assume(stranger != address(_executor));

        vm.prank(stranger);
        vm.expectRevert(abi.encodeWithSelector(DualGovernance.CallerIsNotAdminExecutor.selector, stranger));
        _dualGovernance.addTiebreakerSealableWithdrawalBlocker(address(0x123));
    }

    // ---
    // removeTiebreakerSealableWithdrawalBlocker()
    // ---

    function test_removeTiebreakerSealableWithdrawalBlocker_HappyPath() external {
        address blocker = address(new SealableMock());

        _executor.execute(
            address(_dualGovernance),
            0,
            abi.encodeWithSelector(DualGovernance.addTiebreakerSealableWithdrawalBlocker.selector, blocker)
        );

        vm.expectEmit();
        emit Tiebreaker.SealableWithdrawalBlockerRemoved(blocker);
        _executor.execute(
            address(_dualGovernance),
            0,
            abi.encodeWithSelector(DualGovernance.removeTiebreakerSealableWithdrawalBlocker.selector, blocker)
        );
    }

    function test_removeTiebreakerSealableWithdrawalBlocker_RevertOn_NotAdminExecutor(address stranger) external {
        vm.assume(stranger != address(_executor));

        vm.prank(stranger);
        vm.expectRevert(abi.encodeWithSelector(DualGovernance.CallerIsNotAdminExecutor.selector, stranger));
        _dualGovernance.removeTiebreakerSealableWithdrawalBlocker(address(0x123));
    }

    // ---
    // setTiebreakerCommittee()
    // ---

    function testFuzz_setTiebreakerCommittee_HappyPath(address committee) external {
        vm.assume(committee != address(0));

        vm.expectEmit();
        emit Tiebreaker.TiebreakerCommitteeSet(committee);
        _executor.execute(
            address(_dualGovernance),
            0,
            abi.encodeWithSelector(DualGovernance.setTiebreakerCommittee.selector, committee)
        );
    }

    function testFuzz_setTiebreakerCommittee_RevertOn_NotAdminExecutor(address stranger) external {
        vm.assume(stranger != address(_executor));

        vm.prank(stranger);
        vm.expectRevert(abi.encodeWithSelector(DualGovernance.CallerIsNotAdminExecutor.selector, stranger));
        _dualGovernance.setTiebreakerCommittee(address(0x123));
    }

    // ---
    // setTiebreakerActivationTimeout()
    // ---

    function testFuzz_setTiebreakerActivationTimeout_HappyPath(Duration timeout) external {
        vm.assume(
            lte(_dualGovernance.MIN_TIEBREAKER_ACTIVATION_TIMEOUT(), timeout)
                && lte(timeout, _dualGovernance.MAX_TIEBREAKER_ACTIVATION_TIMEOUT())
        );
        vm.expectEmit();
        emit Tiebreaker.TiebreakerActivationTimeoutSet(timeout);
        _executor.execute(
            address(_dualGovernance),
            0,
            abi.encodeWithSelector(DualGovernance.setTiebreakerActivationTimeout.selector, timeout)
        );
    }

    function testFuzz_setTiebreakerActivationTimeout_RevertOn_NotAdminExecutor(address stranger) external {
        vm.assume(stranger != address(_executor));

        vm.prank(stranger);
        vm.expectRevert(abi.encodeWithSelector(DualGovernance.CallerIsNotAdminExecutor.selector, stranger));
        _dualGovernance.setTiebreakerActivationTimeout(Durations.from(1 days));
    }

    // ---
    // tiebreakerResumeSealable()
    // ---

    function test_tiebreakerResumeSealable_HappyPath() external {
        address sealable = address(new SealableMock());
        address tiebreakerCommittee = makeAddr("TIEBREAKER_COMMITTEE");

        _executor.execute(
            address(_dualGovernance),
            0,
            abi.encodeWithSelector(DualGovernance.setTiebreakerCommittee.selector, tiebreakerCommittee)
        );

        vm.startPrank(vetoer);
        _escrow.lockStETH(5 ether);
        vm.stopPrank();
        _dualGovernance.activateNextState();
        _wait(_configProvider.VETO_SIGNALLING_MAX_DURATION().plusSeconds(1));

        vm.mockCall(
            address(_RESEAL_MANAGER_STUB),
            abi.encodeWithSelector(IResealManager.resume.selector, sealable),
            abi.encode()
        );
        vm.expectCall(address(_RESEAL_MANAGER_STUB), abi.encodeWithSelector(IResealManager.resume.selector, sealable));
        vm.prank(tiebreakerCommittee);
        _dualGovernance.tiebreakerResumeSealable(sealable);
    }

    function testFuzz_tiebreakerResumeSealable_RevertOn_NotTiebreakerCommittee(address stranger) external {
        vm.assume(stranger != makeAddr("TIEBREAKER_COMMITTEE"));
        address sealable = address(new SealableMock());

        _executor.execute(
            address(_dualGovernance),
            0,
            abi.encodeWithSelector(DualGovernance.setTiebreakerCommittee.selector, makeAddr("TIEBREAKER_COMMITTEE"))
        );

        vm.startPrank(vetoer);
        _escrow.lockStETH(5 ether);
        vm.stopPrank();
        _dualGovernance.activateNextState();
        _wait(_configProvider.VETO_SIGNALLING_MAX_DURATION().plusSeconds(1));

        vm.prank(stranger);
        vm.expectRevert(abi.encodeWithSelector(Tiebreaker.CallerIsNotTiebreakerCommittee.selector, stranger));
        _dualGovernance.tiebreakerResumeSealable(sealable);
    }

    function test_tiebreakerResumeSealable_ActivatesNextState() external {
        address sealable = address(new SealableMock());
        address tiebreakerCommittee = makeAddr("TIEBREAKER_COMMITTEE");

        _executor.execute(
            address(_dualGovernance),
            0,
            abi.encodeWithSelector(DualGovernance.setTiebreakerCommittee.selector, tiebreakerCommittee)
        );

        vm.startPrank(vetoer);
        _escrow.lockStETH(1 ether);
        vm.stopPrank();
        _dualGovernance.activateNextState();
        _wait(_configProvider.VETO_SIGNALLING_MAX_DURATION().plusSeconds(1));

        assertEq(_dualGovernance.getPersistedState(), State.VetoSignalling);

        vm.mockCall(
            address(_RESEAL_MANAGER_STUB),
            abi.encodeWithSelector(IResealManager.resume.selector, sealable),
            abi.encode()
        );

        vm.prank(tiebreakerCommittee);
        _dualGovernance.tiebreakerResumeSealable(sealable);

        assertEq(_dualGovernance.getPersistedState(), State.VetoSignallingDeactivation);
        IDualGovernance.StateDetails memory stateDetails = _dualGovernance.getStateDetails();
        assertEq(stateDetails.persistedStateEnteredAt, Timestamps.now());
    }

    // ---
    // tiebreakerScheduleProposal()
    // ---

    function test_tiebreakerScheduleProposal_HappyPath() external {
        address tiebreakerCommittee = makeAddr("TIEBREAKER_COMMITTEE");

        _submitMockProposal();
        uint256 proposalId = 1;

        _executor.execute(
            address(_dualGovernance),
            0,
            abi.encodeWithSelector(DualGovernance.setTiebreakerCommittee.selector, tiebreakerCommittee)
        );

        vm.startPrank(vetoer);
        _escrow.lockStETH(5 ether);
        vm.stopPrank();
        _dualGovernance.activateNextState();
        _wait(_configProvider.VETO_SIGNALLING_MAX_DURATION().plusSeconds(1));

        vm.mockCall(address(_timelock), abi.encodeWithSelector(ITimelock.schedule.selector, proposalId), abi.encode());
        vm.expectCall(address(_timelock), abi.encodeWithSelector(ITimelock.schedule.selector, proposalId));

        vm.prank(tiebreakerCommittee);
        _dualGovernance.tiebreakerScheduleProposal(proposalId);
    }

    function testFuzz_tiebreakerScheduleProposal_RevertOn_NotTiebreakerCommittee(address stranger) external {
        vm.assume(stranger != makeAddr("TIEBREAKER_COMMITTEE"));
        uint256 proposalId = 1;

        _executor.execute(
            address(_dualGovernance),
            0,
            abi.encodeWithSelector(DualGovernance.setTiebreakerCommittee.selector, makeAddr("TIEBREAKER_COMMITTEE"))
        );

        vm.prank(stranger);
        vm.expectRevert(abi.encodeWithSelector(Tiebreaker.CallerIsNotTiebreakerCommittee.selector, stranger));
        _dualGovernance.tiebreakerScheduleProposal(proposalId);
    }

    function test_tiebreakerScheduleProposal_ActivatesNextState() external {
        address tiebreakerCommittee = makeAddr("TIEBREAKER_COMMITTEE");
        _submitMockProposal();
        uint256 proposalId = 1;

        _executor.execute(
            address(_dualGovernance),
            0,
            abi.encodeWithSelector(DualGovernance.setTiebreakerCommittee.selector, tiebreakerCommittee)
        );

        vm.startPrank(vetoer);
        _escrow.lockStETH(1 ether);
        vm.stopPrank();
        _dualGovernance.activateNextState();
        assertEq(uint256(_dualGovernance.getPersistedState()), uint256(State.VetoSignalling));

        _wait(_configProvider.VETO_SIGNALLING_MAX_DURATION().plusSeconds(1));

        vm.expectCall(address(_timelock), abi.encodeWithSelector(ITimelock.schedule.selector, proposalId));
        vm.mockCall(address(_timelock), abi.encodeWithSelector(ITimelock.schedule.selector, proposalId), abi.encode());
        vm.prank(tiebreakerCommittee);
        _dualGovernance.tiebreakerScheduleProposal(proposalId);

        assertEq(uint256(_dualGovernance.getPersistedState()), uint256(State.VetoSignallingDeactivation));

        IDualGovernance.StateDetails memory stateDetails = _dualGovernance.getStateDetails();
        assertEq(stateDetails.persistedStateEnteredAt, Timestamps.now());
    }

    // ---
    // getTiebreakerDetails()
    // ---

    function test_getTiebreakerDetails_HappyPath() external {
        ITiebreaker.TiebreakerDetails memory details = _dualGovernance.getTiebreakerDetails();

        assertEq(details.tiebreakerCommittee, address(0));
        assertEq(details.tiebreakerActivationTimeout, Durations.from(0));
        assertFalse(details.isTie);
        assertEq(details.sealableWithdrawalBlockers.length, 0);

        address tiebreakerCommittee = makeAddr("TIEBREAKER_COMMITTEE");
        address sealable1 = address(new SealableMock());
        address sealable2 = address(new SealableMock());
        Duration newTimeout = _dualGovernance.MIN_TIEBREAKER_ACTIVATION_TIMEOUT().plusSeconds(1);

        _executor.execute(
            address(_dualGovernance),
            0,
            abi.encodeWithSelector(DualGovernance.setTiebreakerCommittee.selector, tiebreakerCommittee)
        );
        _executor.execute(
            address(_dualGovernance),
            0,
            abi.encodeWithSelector(DualGovernance.setTiebreakerActivationTimeout.selector, newTimeout)
        );
        _executor.execute(
            address(_dualGovernance),
            0,
            abi.encodeWithSelector(DualGovernance.addTiebreakerSealableWithdrawalBlocker.selector, sealable1)
        );
        _executor.execute(
            address(_dualGovernance),
            0,
            abi.encodeWithSelector(DualGovernance.addTiebreakerSealableWithdrawalBlocker.selector, sealable2)
        );

        details = _dualGovernance.getTiebreakerDetails();

        assertEq(details.tiebreakerCommittee, tiebreakerCommittee);
        assertEq(details.tiebreakerActivationTimeout, newTimeout);
        assertFalse(details.isTie);
        assertEq(details.sealableWithdrawalBlockers.length, 2);
        assertTrue(
            details.sealableWithdrawalBlockers[0] == sealable1 || details.sealableWithdrawalBlockers[1] == sealable1
        );
        assertTrue(
            details.sealableWithdrawalBlockers[0] == sealable2 || details.sealableWithdrawalBlockers[1] == sealable2
        );
    }

    function test_getTiebreakerDetails_TieCondition() external {
        address tiebreakerCommittee = makeAddr("TIEBREAKER_COMMITTEE");
        address sealable = address(new SealableMock());
        Duration newTimeout = _dualGovernance.MIN_TIEBREAKER_ACTIVATION_TIMEOUT().plusSeconds(1);

        _executor.execute(
            address(_dualGovernance),
            0,
            abi.encodeWithSelector(DualGovernance.setTiebreakerCommittee.selector, tiebreakerCommittee)
        );
        _executor.execute(
            address(_dualGovernance),
            0,
            abi.encodeWithSelector(DualGovernance.setTiebreakerActivationTimeout.selector, newTimeout)
        );
        _executor.execute(
            address(_dualGovernance),
            0,
            abi.encodeWithSelector(DualGovernance.addTiebreakerSealableWithdrawalBlocker.selector, sealable)
        );

        vm.startPrank(vetoer);
        _escrow.lockStETH(5 ether);
        vm.stopPrank();
        _dualGovernance.activateNextState();
        assertEq(uint256(_dualGovernance.getPersistedState()), uint256(State.VetoSignalling));

        _wait(newTimeout.plusSeconds(1));

        ITiebreaker.TiebreakerDetails memory details = _dualGovernance.getTiebreakerDetails();

        assertEq(details.tiebreakerCommittee, tiebreakerCommittee);
        assertEq(details.tiebreakerActivationTimeout, newTimeout);
        assertTrue(details.isTie);
        assertEq(details.sealableWithdrawalBlockers.length, 1);
        assertEq(details.sealableWithdrawalBlockers[0], sealable);
    }

    function test_getTiebreakerDetails_IsTieInDifferentEffectivePersistedStates() external {
        address tiebreakerCommittee = makeAddr("TIEBREAKER_COMMITTEE");
        address sealable = address(new SealableMock());
        Duration tiebreakerActivationTimeout = Durations.from(180 days);

        // for the correctness of the test, the following assumption must be true
        assertTrue(tiebreakerActivationTimeout >= _configProvider.VETO_SIGNALLING_MAX_DURATION());

        // setup tiebreaker

        _executor.execute(
            address(_dualGovernance),
            0,
            abi.encodeWithSelector(DualGovernance.setTiebreakerCommittee.selector, tiebreakerCommittee)
        );
        _executor.execute(
            address(_dualGovernance),
            0,
            abi.encodeWithSelector(DualGovernance.setTiebreakerActivationTimeout.selector, tiebreakerActivationTimeout)
        );
        _executor.execute(
            address(_dualGovernance),
            0,
            abi.encodeWithSelector(DualGovernance.addTiebreakerSealableWithdrawalBlocker.selector, sealable)
        );

        assertEq(_dualGovernance.getPersistedState(), State.Normal);
        assertEq(_dualGovernance.getEffectiveState(), State.Normal);
        assertFalse(_dualGovernance.getTiebreakerDetails().isTie);

        vm.prank(vetoer);
        _escrow.lockStETH(5 ether);

        assertEq(_dualGovernance.getPersistedState(), State.VetoSignalling);
        assertEq(_dualGovernance.getEffectiveState(), State.VetoSignalling);
        assertFalse(_dualGovernance.getTiebreakerDetails().isTie);

        _wait(_configProvider.VETO_SIGNALLING_MIN_DURATION().dividedBy(2));

        assertEq(_dualGovernance.getPersistedState(), State.VetoSignalling);
        assertEq(_dualGovernance.getEffectiveState(), State.VetoSignalling);
        assertFalse(_dualGovernance.getTiebreakerDetails().isTie);

        vm.prank(vetoer);
        _escrow.unlockStETH();

        assertEq(_dualGovernance.getPersistedState(), State.VetoSignallingDeactivation);
        assertEq(_dualGovernance.getEffectiveState(), State.VetoSignallingDeactivation);
        assertFalse(_dualGovernance.getTiebreakerDetails().isTie);

        _wait(_configProvider.VETO_SIGNALLING_DEACTIVATION_MAX_DURATION());

        assertEq(_dualGovernance.getPersistedState(), State.VetoSignallingDeactivation);
        assertEq(_dualGovernance.getEffectiveState(), State.VetoSignallingDeactivation);
        assertFalse(_dualGovernance.getTiebreakerDetails().isTie);

        vm.prank(vetoer);
        _escrow.lockStETH(5 ether);

        assertEq(_dualGovernance.getPersistedState(), State.VetoSignalling);
        assertEq(_dualGovernance.getEffectiveState(), State.VetoSignalling);
        assertFalse(_dualGovernance.getTiebreakerDetails().isTie);

        _wait(_configProvider.VETO_SIGNALLING_MAX_DURATION());

        assertEq(_dualGovernance.getPersistedState(), State.VetoSignalling);
        assertEq(_dualGovernance.getEffectiveState(), State.RageQuit);
        assertFalse(_dualGovernance.getTiebreakerDetails().isTie);

        // Simulate the sealable withdrawal blocker was paused indefinitely
        vm.mockCall(
            address(sealable),
            abi.encodeWithSelector(SealableMock.getResumeSinceTimestamp.selector),
            abi.encode(type(uint256).max)
        );

        assertEq(_dualGovernance.getPersistedState(), State.VetoSignalling);
        assertEq(_dualGovernance.getEffectiveState(), State.RageQuit);
        // TiebreakerDetails.isTie correctly returns true even if persisted state is outdated
        assertTrue(_dualGovernance.getTiebreakerDetails().isTie);

        _dualGovernance.activateNextState();

        assertEq(_dualGovernance.getPersistedState(), State.RageQuit);
        assertEq(_dualGovernance.getEffectiveState(), State.RageQuit);
        assertTrue(_dualGovernance.getTiebreakerDetails().isTie);

        // Return sealable to unpaused state for further testing
        vm.mockCall(
            address(sealable), abi.encodeWithSelector(SealableMock.getResumeSinceTimestamp.selector), abi.encode(0)
        );
        assertFalse(_dualGovernance.getTiebreakerDetails().isTie);

        _wait(tiebreakerActivationTimeout);

        assertEq(_dualGovernance.getPersistedState(), State.RageQuit);
        assertEq(_dualGovernance.getEffectiveState(), State.RageQuit);
        assertTrue(_dualGovernance.getTiebreakerDetails().isTie);

        // simulate the rage quit was finalized but new veto signalling in progress
        vm.mockCall(
            _dualGovernance.getRageQuitEscrow(),
            abi.encodeWithSelector(Escrow.isRageQuitFinalized.selector),
            abi.encode(true)
        );
        vm.mockCall(
            _dualGovernance.getVetoSignallingEscrow(),
            abi.encodeWithSelector(Escrow.getRageQuitSupport.selector),
            abi.encode(_configProvider.SECOND_SEAL_RAGE_QUIT_SUPPORT() + PercentsD16.fromBasisPoints(1))
        );

        _dualGovernance.activateNextState();

        assertEq(_dualGovernance.getPersistedState(), State.VetoSignalling);
        assertEq(_dualGovernance.getEffectiveState(), State.VetoSignalling);
        assertTrue(_dualGovernance.getTiebreakerDetails().isTie);

        _wait(_configProvider.VETO_SIGNALLING_MAX_DURATION().dividedBy(2));

        vm.mockCall(
            _dualGovernance.getVetoSignallingEscrow(),
            abi.encodeWithSelector(Escrow.getRageQuitSupport.selector),
            abi.encode(PercentsD16.fromBasisPoints(1_00))
        );

        _dualGovernance.activateNextState();

        assertEq(_dualGovernance.getPersistedState(), State.VetoSignallingDeactivation);
        assertEq(_dualGovernance.getEffectiveState(), State.VetoSignallingDeactivation);
        assertTrue(_dualGovernance.getTiebreakerDetails().isTie);

        _wait(_configProvider.VETO_SIGNALLING_DEACTIVATION_MAX_DURATION().plusSeconds(1));

        assertEq(_dualGovernance.getPersistedState(), State.VetoSignallingDeactivation);
        assertEq(_dualGovernance.getEffectiveState(), State.VetoCooldown);
        assertFalse(_dualGovernance.getTiebreakerDetails().isTie);

        _dualGovernance.activateNextState();

        assertEq(_dualGovernance.getPersistedState(), State.VetoCooldown);
        assertEq(_dualGovernance.getEffectiveState(), State.VetoCooldown);
        assertFalse(_dualGovernance.getTiebreakerDetails().isTie);

        _wait(_configProvider.VETO_COOLDOWN_DURATION().plusSeconds(1));

        assertEq(_dualGovernance.getPersistedState(), State.VetoCooldown);
        assertEq(_dualGovernance.getEffectiveState(), State.Normal);
        assertFalse(_dualGovernance.getTiebreakerDetails().isTie);

        _dualGovernance.activateNextState();

        assertEq(_dualGovernance.getPersistedState(), State.Normal);
        assertEq(_dualGovernance.getEffectiveState(), State.Normal);
        assertFalse(_dualGovernance.getTiebreakerDetails().isTie);
    }

    function test_getTiebreakerDetails_NormalOrVetoCooldownExitedAtValueShouldBeUpdatedToCorrectlyCalculateIsTieValue()
        external
    {
        address tiebreakerCommittee = makeAddr("TIEBREAKER_COMMITTEE");
        address sealable = address(new SealableMock());
        Duration tiebreakerActivationTimeout = Durations.from(180 days);

        // for the correctness of the test, the following assumption must be true
        assertTrue(tiebreakerActivationTimeout >= _configProvider.VETO_SIGNALLING_MAX_DURATION());

        // setup tiebreaker

        _executor.execute(
            address(_dualGovernance),
            0,
            abi.encodeWithSelector(DualGovernance.setTiebreakerCommittee.selector, tiebreakerCommittee)
        );
        _executor.execute(
            address(_dualGovernance),
            0,
            abi.encodeWithSelector(DualGovernance.setTiebreakerActivationTimeout.selector, tiebreakerActivationTimeout)
        );
        _executor.execute(
            address(_dualGovernance),
            0,
            abi.encodeWithSelector(DualGovernance.addTiebreakerSealableWithdrawalBlocker.selector, sealable)
        );

        assertEq(_dualGovernance.getPersistedState(), State.Normal);
        assertEq(_dualGovernance.getEffectiveState(), State.Normal);
        assertFalse(_dualGovernance.getTiebreakerDetails().isTie);

        vm.prank(vetoer);
        _escrow.lockStETH(5 ether);

        assertEq(_dualGovernance.getPersistedState(), State.VetoSignalling);
        assertEq(_dualGovernance.getEffectiveState(), State.VetoSignalling);
        assertFalse(_dualGovernance.getTiebreakerDetails().isTie);

        _wait(_configProvider.VETO_SIGNALLING_MAX_DURATION().plusSeconds(1));

        assertEq(_dualGovernance.getPersistedState(), State.VetoSignalling);
        assertEq(_dualGovernance.getEffectiveState(), State.RageQuit);
        assertFalse(_dualGovernance.getTiebreakerDetails().isTie);

        _dualGovernance.activateNextState();

        assertEq(_dualGovernance.getPersistedState(), State.RageQuit);
        assertEq(_dualGovernance.getEffectiveState(), State.RageQuit);
        assertFalse(_dualGovernance.getTiebreakerDetails().isTie);

        _wait(tiebreakerActivationTimeout);

        vm.mockCall(
            _dualGovernance.getRageQuitEscrow(),
            abi.encodeWithSelector(Escrow.isRageQuitFinalized.selector),
            abi.encode(true)
        );

        assertEq(_dualGovernance.getPersistedState(), State.RageQuit);
        assertEq(_dualGovernance.getEffectiveState(), State.VetoCooldown);
        assertFalse(_dualGovernance.getTiebreakerDetails().isTie);

        _dualGovernance.activateNextState();

        assertEq(_dualGovernance.getPersistedState(), State.VetoCooldown);
        assertEq(_dualGovernance.getEffectiveState(), State.VetoCooldown);
        assertFalse(_dualGovernance.getTiebreakerDetails().isTie);

        // signalling accumulated rage quit support
        vm.mockCall(
            _dualGovernance.getVetoSignallingEscrow(),
            abi.encodeWithSelector(Escrow.getRageQuitSupport.selector),
            abi.encode(PercentsD16.fromBasisPoints(5_00))
        );

        _wait(_configProvider.VETO_COOLDOWN_DURATION().plusSeconds(1));

        assertEq(_dualGovernance.getPersistedState(), State.VetoCooldown);
        assertEq(_dualGovernance.getEffectiveState(), State.VetoSignalling);

        // The extra case, when the transition from the VetoCooldown should happened.
        // In such case, `normalOrVetoCooldownExitedAt` will be updated and isTie value
        // still will be equal to `false`
        assertFalse(_dualGovernance.getTiebreakerDetails().isTie);

        _dualGovernance.activateNextState();
        assertEq(_dualGovernance.getPersistedState(), State.VetoSignalling);
        assertEq(_dualGovernance.getEffectiveState(), State.VetoSignalling);
        assertFalse(_dualGovernance.getTiebreakerDetails().isTie);
    }

    // ---
    // resealSealable()
    // ---

    function test_resealSealable_HappyPath() external {
        address sealable = address(new SealableMock());

        vm.startPrank(vetoer);
        _escrow.lockStETH(5 ether);
        vm.stopPrank();
        _dualGovernance.activateNextState();
        assertEq(_dualGovernance.getPersistedState(), State.VetoSignalling);

        vm.mockCall(
            address(_RESEAL_MANAGER_STUB),
            abi.encodeWithSelector(IResealManager.reseal.selector, sealable),
            abi.encode()
        );
        vm.expectCall(address(_RESEAL_MANAGER_STUB), abi.encodeWithSelector(IResealManager.reseal.selector, sealable));
        vm.prank(resealCommittee);
        _dualGovernance.resealSealable(sealable);
    }

    function test_resealSealable_RevertOn_NotResealCommittee() external {
        address notResealCommittee = makeAddr("NOT_RESEAL_COMMITTEE");
        address sealable = address(new SealableMock());

        _executor.execute(
            address(_dualGovernance),
            0,
            abi.encodeWithSelector(DualGovernance.setResealCommittee.selector, makeAddr("RESEAL_COMMITTEE"))
        );

        vm.startPrank(vetoer);
        _escrow.lockStETH(5 ether);
        vm.stopPrank();
        _dualGovernance.activateNextState();
        assertEq(_dualGovernance.getPersistedState(), State.VetoSignalling);

        vm.prank(notResealCommittee);
        vm.expectRevert(abi.encodeWithSelector(DualGovernance.CallerIsNotResealCommittee.selector, notResealCommittee));
        _dualGovernance.resealSealable(sealable);
    }

    function test_resealSealable_RevertOn_NormalState() external {
        address sealable = address(new SealableMock());

        assertEq(_dualGovernance.getPersistedState(), State.Normal);

        vm.prank(resealCommittee);
        vm.expectRevert(DualGovernance.ResealIsNotAllowedInNormalState.selector);
        _dualGovernance.resealSealable(sealable);
    }

    // ---
    // setResealCommittee()
    // ---

    function testFuzz_setResealCommittee_HappyPath(address newResealCommittee) external {
        vm.assume(newResealCommittee != resealCommittee);
        _executor.execute(
            address(_dualGovernance),
            0,
            abi.encodeWithSelector(DualGovernance.setResealCommittee.selector, newResealCommittee)
        );
        assertEq(newResealCommittee, address(_dualGovernance.getResealCommittee()));
    }

    function testFuzz_setResealCommittee_RevertOn_NotAdminExecutor(address stranger) external {
        vm.assume(stranger != address(_executor));

        vm.prank(stranger);
        vm.expectRevert(abi.encodeWithSelector(DualGovernance.CallerIsNotAdminExecutor.selector, stranger));
        _dualGovernance.setResealCommittee(makeAddr("NEW_RESEAL_COMMITTEE"));
    }

    // ---
    // setResealManager()
    // ---

    function testFuzz_setResealManager_HappyPath(address newResealManager) external {
        vm.assume(newResealManager != address(0) && newResealManager != address(_RESEAL_MANAGER_STUB));

        _executor.execute(
            address(_dualGovernance),
            0,
            abi.encodeWithSelector(DualGovernance.setResealManager.selector, newResealManager)
        );
    }

    function test_setResealManger_RevertOn_CallerIsNotAdminExecutor(address stranger) external {
        vm.assume(stranger != address(_executor));

        vm.prank(stranger);
        vm.expectRevert(abi.encodeWithSelector(DualGovernance.CallerIsNotAdminExecutor.selector, stranger));
        _dualGovernance.setResealManager(address(0x123));
    }

    // ---
    // getResealManager()
    // ---

    function testFuzz_getResealManager_HappyPath(address newResealManager) external {
        vm.assume(newResealManager != address(_RESEAL_MANAGER_STUB));
        vm.assume(newResealManager != address(0));

        _executor.execute(
            address(_dualGovernance),
            0,
            abi.encodeWithSelector(DualGovernance.setResealManager.selector, newResealManager)
        );

        assertEq(newResealManager, address(_dualGovernance.getResealManager()));
    }

    // ---
    // getResealCommittee()
    // ---

    function testFuzz_getResealCommittee_HappyPath(address newResealCommittee) external {
        vm.assume(newResealCommittee != resealCommittee);
        _executor.execute(
            address(_dualGovernance),
            0,
            abi.encodeWithSelector(DualGovernance.setResealCommittee.selector, newResealCommittee)
        );
        assertEq(newResealCommittee, address(_dualGovernance.getResealCommittee()));
    }

    // ---
    // Helper methods
    // ---

    function _submitMockProposal() internal {
        // mock timelock doesn't uses proposal data
        _timelock.submit(address(0), new ExternalCall[](0), "");
    }

    function _generateExternalCalls() internal pure returns (ExternalCall[] memory calls) {
        calls = new ExternalCall[](1);
        calls[0] = ExternalCall({target: address(0x123), value: 0, payload: abi.encodeWithSignature("someFunction()")});
    }
}<|MERGE_RESOLUTION|>--- conflicted
+++ resolved
@@ -40,11 +40,8 @@
     Executor private _executor = new Executor(address(this));
 
     address private vetoer = makeAddr("vetoer");
-<<<<<<< HEAD
+    address private resealCommittee = makeAddr("resealCommittee");
     address private proposalsCanceller = makeAddr("proposalsCanceller");
-=======
-    address private resealCommittee = makeAddr("resealCommittee");
->>>>>>> 84ac198e
 
     StETHMock private immutable _STETH_MOCK = new StETHMock();
     IWithdrawalQueue private immutable _WITHDRAWAL_QUEUE_MOCK = new WithdrawalQueueMock();
@@ -104,11 +101,13 @@
         _executor.execute(
             address(_dualGovernance),
             0,
-<<<<<<< HEAD
             abi.encodeWithSelector(DualGovernance.setProposalsCanceller.selector, proposalsCanceller)
-=======
+        );
+
+        _executor.execute(
+            address(_dualGovernance),
+            0,
             abi.encodeWithSelector(DualGovernance.setResealCommittee.selector, resealCommittee)
->>>>>>> 84ac198e
         );
 
         _escrow = Escrow(payable(_dualGovernance.getVetoSignallingEscrow()));
