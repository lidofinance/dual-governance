--- conflicted
+++ resolved
@@ -30,11 +30,8 @@
         uint256 _quorum,
         address _emergencyProtectedTimelock
     ) external {
-<<<<<<< HEAD
         vm.assume(owner != address(0));
-=======
         vm.assume(_owner != address(0));
->>>>>>> a0768dd7
         vm.assume(_quorum > 0 && _quorum <= committeeMembers.length);
         EmergencyActivationCommittee localCommittee =
             new EmergencyActivationCommittee(_owner, committeeMembers, _quorum, _emergencyProtectedTimelock);
