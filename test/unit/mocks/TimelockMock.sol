--- conflicted
+++ resolved
@@ -23,11 +23,7 @@
         return newProposalId;
     }
 
-<<<<<<< HEAD
     function schedule(uint256 proposalId) external {
-=======
-    function schedule(uint256 proposalId) external returns (Timestamp submittedAt) {
->>>>>>> 2f967c9d
         if (canScheduleProposal[proposalId] == false) {
             revert();
         }
@@ -71,7 +67,7 @@
         return lastCancelledProposalId;
     }
 
-    function getProposalSubmissionTime(uint256 proposalId) external view returns (uint256 submittedAt) {
+    function getProposalSubmissionTime(uint256 proposalId) external view returns (Timestamp submittedAt) {
         revert("Not Implemented");
     }
 }