--- conflicted
+++ resolved
@@ -3,23 +3,6 @@
 
 import {console} from "forge-std/Test.sol";
 import {Strings} from "@openzeppelin/contracts/utils/Strings.sol";
-<<<<<<< HEAD
-import {
-    TransparentUpgradeableProxy,
-    ProxyAdmin
-} from "@openzeppelin/contracts/proxy/transparent/TransparentUpgradeableProxy.sol";
-
-import {EscrowState, Escrow, VetoerState, LockedAssetsTotals} from "contracts/Escrow.sol";
-import {IConfiguration, Configuration} from "contracts/Configuration.sol";
-import {Executor} from "contracts/Executor.sol";
-
-import {EmergencyActivationCommittee} from "contracts/committees/EmergencyActivationCommittee.sol";
-import {EmergencyExecutionCommittee} from "contracts/committees/EmergencyExecutionCommittee.sol";
-import {ResealCommittee} from "contracts/committees/ResealCommittee.sol";
-import {TiebreakerCore} from "contracts/committees/TiebreakerCore.sol";
-import {TiebreakerSubCommittee} from "contracts/committees/TiebreakerSubCommittee.sol";
-=======
->>>>>>> 9b92f73a
 
 // ---
 // Types
@@ -51,15 +34,7 @@
 // Test Utils
 // ---
 
-<<<<<<< HEAD
-    EmergencyActivationCommittee internal _emergencyActivationCommittee;
-    EmergencyExecutionCommittee internal _emergencyExecutionCommittee;
-    ResealCommittee internal _resealCommittee;
-    TiebreakerCore internal _tiebreakerCommittee;
-    TiebreakerSubCommittee[] internal _tiebreakerSubCommittees;
-=======
 import {TargetMock} from "../utils/target-mock.sol";
->>>>>>> 9b92f73a
 
 import {Random} from "../utils/random.sol";
 import {ExternalCallHelpers} from "../utils/executor-calls.sol";
@@ -547,181 +522,6 @@
     }
 
     // ---
-<<<<<<< HEAD
-    // Test Setup Deployment
-    // ---
-
-    function _deployDualGovernanceSetup(bool isEmergencyProtectionEnabled) internal {
-        _deployAdminExecutor(address(this));
-        _deployConfigImpl();
-        _deployConfigProxy(address(this));
-        _deployEscrowMasterCopy();
-        _deployUngovernedTimelock();
-        _deployDualGovernance();
-        _deployEmergencyActivationCommittee();
-        _deployEmergencyExecutionCommittee();
-        _deployResealCommittee();
-        _deployTiebreaker();
-        _finishTimelockSetup(address(_dualGovernance), isEmergencyProtectionEnabled);
-    }
-
-    function _deployTimelockedGovernanceSetup(bool isEmergencyProtectionEnabled) internal {
-        _deployAdminExecutor(address(this));
-        _deployConfigImpl();
-        _deployConfigProxy(address(this));
-        _deployEscrowMasterCopy();
-        _deployUngovernedTimelock();
-        _deployTimelockedGovernance();
-        _deployEmergencyActivationCommittee();
-        _deployEmergencyExecutionCommittee();
-        _deployResealCommittee();
-        _deployTiebreaker();
-        _finishTimelockSetup(address(_timelockedGovernance), isEmergencyProtectionEnabled);
-    }
-
-    function _deployTarget() internal {
-        _target = new TargetMock();
-    }
-
-    function _deployAdminExecutor(address owner) internal {
-        _adminExecutor = new Executor(owner);
-    }
-
-    function _deployConfigImpl() internal {
-        _configImpl = new Configuration(address(_adminExecutor), address(DAO_VOTING), _sealableWithdrawalBlockers);
-    }
-
-    function _deployConfigProxy(address owner) internal {
-        _configProxy = new TransparentUpgradeableProxy(address(_configImpl), address(owner), new bytes(0));
-        _configProxyAdmin = ProxyAdmin(Utils.predictDeployedAddress(address(_configProxy), 1));
-        _config = Configuration(address(_configProxy));
-    }
-
-    function _deployUngovernedTimelock() internal {
-        _timelock = new EmergencyProtectedTimelock(address(_config));
-    }
-
-    function _deployTimelockedGovernance() internal {
-        _timelockedGovernance = new TimelockedGovernance(address(_config), DAO_VOTING, address(_timelock));
-    }
-
-    function _deployDualGovernance() internal {
-        _dualGovernance =
-            new DualGovernance(address(_config), address(_timelock), address(_escrowMasterCopy), _ADMIN_PROPOSER);
-    }
-
-    function _deployEscrowMasterCopy() internal {
-        _escrowMasterCopy = new Escrow(ST_ETH, WST_ETH, WITHDRAWAL_QUEUE, address(_config));
-    }
-
-    function _deployTiebreaker() internal {
-        uint256 subCommitteeMembersCount = 5;
-        uint256 subCommitteeQuorum = 5;
-        uint256 subCommitteesCount = 2;
-
-        _tiebreakerCommittee =
-            new TiebreakerCore(address(_adminExecutor), new address[](0), 1, address(_dualGovernance), 0);
-
-        for (uint256 i = 0; i < subCommitteesCount; ++i) {
-            address[] memory committeeMembers = new address[](subCommitteeMembersCount);
-            for (uint256 j = 0; j < subCommitteeMembersCount; j++) {
-                committeeMembers[j] = makeAddr(string(abi.encode(i + j * subCommitteeMembersCount + 65)));
-            }
-            _tiebreakerSubCommittees.push(
-                new TiebreakerSubCommittee(
-                    address(_adminExecutor), committeeMembers, subCommitteeQuorum, address(_tiebreakerCommittee)
-                )
-            );
-
-            vm.prank(address(_adminExecutor));
-            _tiebreakerCommittee.addMember(address(_tiebreakerSubCommittees[i]), i + 1);
-        }
-    }
-
-    function _deployEmergencyActivationCommittee() internal {
-        uint256 quorum = 3;
-        uint256 membersCount = 5;
-        address[] memory committeeMembers = new address[](membersCount);
-        for (uint256 i = 0; i < membersCount; ++i) {
-            committeeMembers[i] = makeAddr(string(abi.encode(0xFE + i * membersCount + 65)));
-        }
-        _emergencyActivationCommittee =
-            new EmergencyActivationCommittee(address(_adminExecutor), committeeMembers, quorum, address(_timelock));
-    }
-
-    function _deployEmergencyExecutionCommittee() internal {
-        uint256 quorum = 3;
-        uint256 membersCount = 5;
-        address[] memory committeeMembers = new address[](membersCount);
-        for (uint256 i = 0; i < membersCount; ++i) {
-            committeeMembers[i] = makeAddr(string(abi.encode(0xFD + i * membersCount + 65)));
-        }
-        _emergencyExecutionCommittee =
-            new EmergencyExecutionCommittee(address(_adminExecutor), committeeMembers, quorum, address(_timelock));
-    }
-
-    function _deployResealCommittee() internal {
-        uint256 quorum = 3;
-        uint256 membersCount = 5;
-        address[] memory committeeMembers = new address[](membersCount);
-        for (uint256 i = 0; i < membersCount; ++i) {
-            committeeMembers[i] = makeAddr(string(abi.encode(0xFA + i * membersCount + 65)));
-        }
-        _resealCommittee =
-            new ResealCommittee(address(_adminExecutor), committeeMembers, quorum, address(_dualGovernance), 0);
-    }
-
-    function _finishTimelockSetup(address governance, bool isEmergencyProtectionEnabled) internal {
-        if (isEmergencyProtectionEnabled) {
-            _adminExecutor.execute(
-                address(_timelock),
-                0,
-                abi.encodeCall(
-                    _timelock.setEmergencyProtection,
-                    (
-                        address(_emergencyActivationCommittee),
-                        address(_emergencyExecutionCommittee),
-                        _EMERGENCY_PROTECTION_DURATION,
-                        _EMERGENCY_MODE_DURATION
-                    )
-                )
-            );
-
-            assertEq(_timelock.isEmergencyProtectionEnabled(), true);
-        }
-
-        _resealManager = new ResealManager(address(_timelock));
-
-        vm.prank(DAO_AGENT);
-        _WITHDRAWAL_QUEUE.grantRole(
-            0x139c2898040ef16910dc9f44dc697df79363da767d8bc92f2e310312b816e46d, address(_resealManager)
-        );
-        vm.prank(DAO_AGENT);
-        _WITHDRAWAL_QUEUE.grantRole(
-            0x2fc10cc8ae19568712f7a176fb4978616a610650813c9d05326c34abb62749c7, address(_resealManager)
-        );
-        if (governance == address(_dualGovernance)) {
-            _adminExecutor.execute(
-                address(_dualGovernance),
-                0,
-                abi.encodeCall(
-                    _dualGovernance.setTiebreakerProtection, (address(_tiebreakerCommittee), address(_resealManager))
-                )
-            );
-
-            _adminExecutor.execute(
-                address(_dualGovernance),
-                0,
-                abi.encodeCall(_dualGovernance.setReseal, (address(_resealManager), address(_resealCommittee)))
-            );
-        }
-        _adminExecutor.execute(address(_timelock), 0, abi.encodeCall(_timelock.setGovernance, (governance)));
-        _adminExecutor.transferOwnership(address(_timelock));
-    }
-
-    // ---
-=======
->>>>>>> 9b92f73a
     // Utils Methods
     // ---
 
