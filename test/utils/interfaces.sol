--- conflicted
+++ resolved
@@ -102,7 +102,9 @@
     function claimWithdrawals(uint256[] calldata requestIds, uint256[] calldata hints) external;
     function getLastFinalizedRequestId() external view returns (uint256);
     function finalize(uint256 _lastRequestIdToBeFinalized, uint256 _maxShareRate) external payable;
-<<<<<<< HEAD
+    function grantRole(bytes32 role, address account) external;
+    function hasRole(bytes32 role, address account) external view returns (bool);
+    function isPaused() external view returns (bool);
 }
 
 interface INodeOperatorsRegistry {
@@ -125,9 +127,4 @@
     function getNodeOperatorsCount() external view returns (uint256);
     function getActiveNodeOperatorsCount() external view returns (uint256);
     function getNodeOperatorIsActive(uint256 _nodeOperatorId) external view returns (bool);
-=======
-    function grantRole(bytes32 role, address account) external;
-    function hasRole(bytes32 role, address account) external view returns (bool);
-    function isPaused() external view returns (bool);
->>>>>>> 795c43e1
 }