// SPDX-License-Identifier: BSL-1.1
pragma solidity 0.8.26;

library Random {
    struct Context {
        bytes32 seed;
        bytes32 value;
    }

    function create(uint256 seed) internal pure returns (Context memory self) {
        self.seed = bytes32(seed);
        self.value = self.seed;
    }

    function nextUint256(Context storage self) internal returns (uint256) {
        return uint256(_nextValue(self));
    }

    /// @param maxValue - exclusive upper bound of the random
    /// @return random uint256 in range [0, maxValue). When maxValue is 0, returns 0
    function nextUint256(Context storage self, uint256 maxValue) internal returns (uint256) {
        if (maxValue == 0) {
            return 0;
        }
        return nextUint256(self) % maxValue;
    }

    /// @param minValue - inclusive lower bound
    /// @param maxValue - exclusive upper bound of the random
    function nextUint256(Context storage self, uint256 minValue, uint256 maxValue) internal returns (uint256) {
        return minValue + nextUint256(self, maxValue - minValue);
    }

    function nextBool(Context storage self) internal returns (bool) {
        return nextUint256(self) % 2 == 0;
    }

    function nextAddress(Context storage self) internal returns (address) {
        return address(uint160(nextUint256(self)));
    }

    function nextPermutation(Context storage self, uint256 size) internal returns (uint256[] memory res) {
<<<<<<< HEAD
        return nextPermutation(self, 0, size);
=======
        return nextPermutation(self, size, 0);
>>>>>>> 8e7d2572
    }

    function nextPermutation(
        Context storage self,
<<<<<<< HEAD
        uint256 fromIndex,
        uint256 size
    ) internal returns (uint256[] memory res) {
        res = new uint256[](size);

        for (uint256 i = fromIndex; i < fromIndex + size; ++i) {
            res[i] = i;
=======
        uint256 size,
        uint256 startItem
    ) internal returns (uint256[] memory res) {
        res = new uint256[](size);

        for (uint256 i = 0; i < size; ++i) {
            res[i] = startItem + i;
>>>>>>> 8e7d2572
        }

        if (size == 1) {
            return res;
        }

        for (uint256 i = 0; i < size / 2 + 1; ++i) {
            uint256 randIndex = nextUint256(self, size);
            uint256 tmp = res[i];
            res[i] = res[randIndex];
            res[randIndex] = tmp;
        }
    }

    function _nextValue(Context storage self) private returns (bytes32) {
        self.value = keccak256(abi.encode(self.value));
        return self.value;
    }
}<|MERGE_RESOLUTION|>--- conflicted
+++ resolved
@@ -40,24 +40,11 @@
     }
 
     function nextPermutation(Context storage self, uint256 size) internal returns (uint256[] memory res) {
-<<<<<<< HEAD
-        return nextPermutation(self, 0, size);
-=======
         return nextPermutation(self, size, 0);
->>>>>>> 8e7d2572
     }
 
     function nextPermutation(
         Context storage self,
-<<<<<<< HEAD
-        uint256 fromIndex,
-        uint256 size
-    ) internal returns (uint256[] memory res) {
-        res = new uint256[](size);
-
-        for (uint256 i = fromIndex; i < fromIndex + size; ++i) {
-            res[i] = i;
-=======
         uint256 size,
         uint256 startItem
     ) internal returns (uint256[] memory res) {
@@ -65,7 +52,6 @@
 
         for (uint256 i = 0; i < size; ++i) {
             res[i] = startItem + i;
->>>>>>> 8e7d2572
         }
 
         if (size == 1) {
