// SPDX-License-Identifier: MIT
pragma solidity 0.8.26;

import {Test} from "forge-std/Test.sol";

// ---
// Types
// ---

import {PercentsD16} from "contracts/types/PercentD16.sol";
import {Durations, Duration} from "contracts/types/Duration.sol";
<<<<<<< HEAD
import {Timestamps} from "contracts/types/Duration.sol";
=======
import {Timestamps} from "contracts/types/Timestamp.sol";
>>>>>>> 30edf279

// ---
// Interfaces
// ---
import {ITimelock} from "contracts/interfaces/ITimelock.sol";
import {IResealManager} from "contracts/interfaces/IResealManager.sol";

import {IStETH} from "./interfaces/IStETH.sol";
import {IWstETH} from "./interfaces/IWstETH.sol";
import {IWithdrawalQueue} from "./interfaces/IWithdrawalQueue.sol";

import {IAragonACL} from "./interfaces/IAragonACL.sol";
import {IAragonAgent} from "./interfaces/IAragonAgent.sol";
import {IAragonVoting} from "./interfaces/IAragonVoting.sol";
import {IAragonForwarder} from "./interfaces/IAragonForwarder.sol";
import {IERC20} from "@openzeppelin/contracts/token/ERC20/IERC20.sol";

// ---
// Contracts
// ---
import {TargetMock} from "./target-mock.sol";

import {Executor} from "contracts/Executor.sol";
import {EmergencyProtectedTimelock} from "contracts/EmergencyProtectedTimelock.sol";

import {TimelockedGovernance} from "contracts/TimelockedGovernance.sol";

import {ResealManager} from "contracts/ResealManager.sol";
import {DualGovernance} from "contracts/DualGovernance.sol";
import {
    IDualGovernanceConfigProvider,
    ImmutableDualGovernanceConfigProvider
} from "contracts/ImmutableDualGovernanceConfigProvider.sol";

import {TiebreakerCoreCommittee} from "contracts/committees/TiebreakerCoreCommittee.sol";
import {TiebreakerSubCommittee} from "contracts/committees/TiebreakerSubCommittee.sol";
// ---
// Util Libraries
// ---

import {Random} from "./random.sol";
import {LidoUtils} from "./lido-utils.sol";

import {
    DeployConfig,
    DeployArtifacts,
    DeployedContracts,
    DGContractsDeployment,
    DualGovernanceDeployConfig,
    TiebreakerDeployConfig,
    TiebreakerCommitteeDeployConfig,
    EmergencyProtectedTimelockDeployConfig
} from "scripts/deploy/ContractsDeploymentNew.sol";

string constant CONFIG_FILES_DIR = "deploy-config";

abstract contract SetupDeployment is Test {
    using Random for Random.Context;

    // ---
    // Helpers
    // ---

    Random.Context internal _random;
    LidoUtils.Context internal _lido;

    // ---
    // Deploy Config
    // ---

<<<<<<< HEAD
    DeployConfig.Context internal _deployConfig;
=======
    uint256 internal FORK_BLOCK_NUMBER = 20218312;
    uint256 internal FORK_BLOCK_TIMESTAMP = 1719917015;

    //
>>>>>>> 30edf279

    // ---
    // Emergency Protected Timelock Contracts
    // ---
    Executor internal _adminExecutor;
    EmergencyProtectedTimelock internal _timelock;
    TimelockedGovernance internal _timelockedGovernance;

    // ---
    // Timelocked Governance Contracts
    // ---
    TimelockedGovernance internal _emergencyGovernance;

    // ---
    // Dual Governance Contracts
    // ---
    ResealManager internal _resealManager;
    DualGovernance internal _dualGovernance;
    ImmutableDualGovernanceConfigProvider internal _dualGovernanceConfigProvider;

    TiebreakerCoreCommittee internal _tiebreakerCoreCommittee;
    TiebreakerSubCommittee[] internal _tiebreakerSubCommittees;

    // ---
    // Target Mock Helper Contract
    // ---

    TargetMock internal _targetMock;
    bool internal _isContractsLoaded;

    constructor(LidoUtils.Context memory lido, Random.Context memory random) {
        _lido = lido;
        _random = random;
        _targetMock = new TargetMock();

<<<<<<< HEAD
        // ---
        // Chain ID
        // ---
=======
        _emergencyActivationCommittee = makeAddr("EMERGENCY_ACTIVATION_COMMITTEE");
        _emergencyExecutionCommittee = makeAddr("EMERGENCY_EXECUTION_COMMITTEE");
        _resealCommittee = makeAddr("RESEAL_COMMITTEE");
        _temporaryEmergencyGovernanceProposer = makeAddr("TEMPORARY_EMERGENCY_GOVERNANCE_PROPOSER");

        _dgDeployConfig.MIN_EXECUTION_DELAY = _dgDeployConfig.AFTER_SUBMIT_DELAY = _AFTER_SUBMIT_DELAY;
        _dgDeployConfig.MAX_AFTER_SUBMIT_DELAY = _MAX_AFTER_SUBMIT_DELAY;
        _dgDeployConfig.AFTER_SCHEDULE_DELAY = _AFTER_SCHEDULE_DELAY;
        _dgDeployConfig.MAX_AFTER_SCHEDULE_DELAY = _MAX_AFTER_SCHEDULE_DELAY;
        _dgDeployConfig.EMERGENCY_MODE_DURATION = _EMERGENCY_MODE_DURATION;
        _dgDeployConfig.MAX_EMERGENCY_MODE_DURATION = _MAX_EMERGENCY_MODE_DURATION;
        _dgDeployConfig.EMERGENCY_PROTECTION_END_DATE =
            _EMERGENCY_PROTECTION_DURATION.addTo(Timestamps.from(FORK_BLOCK_TIMESTAMP));
        _dgDeployConfig.MAX_EMERGENCY_PROTECTION_DURATION = _MAX_EMERGENCY_PROTECTION_DURATION;

        _dgDeployConfig.EMERGENCY_ACTIVATION_COMMITTEE = _emergencyActivationCommittee;
        _dgDeployConfig.EMERGENCY_EXECUTION_COMMITTEE = _emergencyExecutionCommittee;

        _dgDeployConfig.tiebreakerConfig.quorum = TIEBREAKER_CORE_QUORUM;
        _dgDeployConfig.tiebreakerConfig.executionDelay = TIEBREAKER_EXECUTION_DELAY;
        _dgDeployConfig.tiebreakerConfig.influencers.members =
            _generateRandomAddresses(TIEBREAKER_SUB_COMMITTEE_MEMBERS_COUNT);
        _dgDeployConfig.tiebreakerConfig.influencers.quorum = TIEBREAKER_SUB_COMMITTEE_QUORUM;
        _dgDeployConfig.tiebreakerConfig.nodeOperators.members =
            _generateRandomAddresses(TIEBREAKER_SUB_COMMITTEE_MEMBERS_COUNT);
        _dgDeployConfig.tiebreakerConfig.nodeOperators.quorum = TIEBREAKER_SUB_COMMITTEE_QUORUM;
        _dgDeployConfig.tiebreakerConfig.protocols.members =
            _generateRandomAddresses(TIEBREAKER_SUB_COMMITTEE_MEMBERS_COUNT);
        _dgDeployConfig.tiebreakerConfig.protocols.quorum = TIEBREAKER_SUB_COMMITTEE_QUORUM;

        _dgDeployConfig.RESEAL_COMMITTEE = _resealCommittee;

        _dgDeployConfig.MIN_WITHDRAWALS_BATCH_SIZE = 4;
        _dgDeployConfig.tiebreakerConfig.minActivationTimeout = MIN_TIEBREAKER_ACTIVATION_TIMEOUT;
        _dgDeployConfig.tiebreakerConfig.activationTimeout = TIEBREAKER_ACTIVATION_TIMEOUT;
        _dgDeployConfig.tiebreakerConfig.maxActivationTimeout = MAX_TIEBREAKER_ACTIVATION_TIMEOUT;
        _dgDeployConfig.MAX_SEALABLE_WITHDRAWAL_BLOCKERS_COUNT = MAX_SEALABLE_WITHDRAWAL_BLOCKERS_COUNT;
        _dgDeployConfig.FIRST_SEAL_RAGE_QUIT_SUPPORT = PercentsD16.fromBasisPoints(3_00); // 3%
        _dgDeployConfig.SECOND_SEAL_RAGE_QUIT_SUPPORT = PercentsD16.fromBasisPoints(15_00); // 15%
        _dgDeployConfig.MIN_ASSETS_LOCK_DURATION = Durations.from(5 hours);
        _dgDeployConfig.VETO_SIGNALLING_MIN_DURATION = Durations.from(3 days);
        _dgDeployConfig.VETO_SIGNALLING_MAX_DURATION = Durations.from(30 days);
        _dgDeployConfig.VETO_SIGNALLING_MIN_ACTIVE_DURATION = Durations.from(5 hours);
        _dgDeployConfig.VETO_SIGNALLING_DEACTIVATION_MAX_DURATION = Durations.from(5 days);
        _dgDeployConfig.VETO_COOLDOWN_DURATION = Durations.from(4 days);
        _dgDeployConfig.RAGE_QUIT_EXTENSION_PERIOD_DURATION = Durations.from(7 days);
        _dgDeployConfig.RAGE_QUIT_ETH_WITHDRAWALS_MIN_DELAY = Durations.from(30 days);
        _dgDeployConfig.RAGE_QUIT_ETH_WITHDRAWALS_MAX_DELAY = Durations.from(180 days);
        _dgDeployConfig.RAGE_QUIT_ETH_WITHDRAWALS_DELAY_GROWTH = Durations.from(15 days);
        _dgDeployConfig.TEMPORARY_EMERGENCY_GOVERNANCE_PROPOSER = _temporaryEmergencyGovernanceProposer;

        _dgDeployConfig.TEMPORARY_EMERGENCY_GOVERNANCE_PROPOSER = _temporaryEmergencyGovernanceProposer;

        _lidoAddresses.stETH = _lido.stETH;
        _lidoAddresses.wstETH = _lido.wstETH;
        _lidoAddresses.withdrawalQueue = _lido.withdrawalQueue;
        _lidoAddresses.voting = address(_lido.voting);
    }

    // ---
    // Whole Setup Deployments
    // ---

    function _deployTimelockedGovernanceSetup(bool isEmergencyProtectionEnabled) internal {
        _deployEmergencyProtectedTimelockContracts(isEmergencyProtectionEnabled, false);
        _timelockedGovernance =
            DGContractsDeployment.deployTimelockedGovernance({governance: address(_lido.voting), timelock: _timelock});
        DGContractsDeployment.finalizeEmergencyProtectedTimelockDeploy(
            _adminExecutor, _timelock, address(_timelockedGovernance)
        );
    }

    function _deployDualGovernanceSetup(bool isEmergencyProtectionEnabled) internal {
        _deployDualGovernanceSetup(isEmergencyProtectionEnabled, false);
    }
>>>>>>> 30edf279

        _deployConfig.chainId = 1;

        // ---
        // Dual Governance
        // ---

        _deployConfig.dualGovernance.dualGovernanceConfig.firstSealRageQuitSupport = PercentsD16.fromBasisPoints(3_00);
        _deployConfig.dualGovernance.dualGovernanceConfig.secondSealRageQuitSupport = PercentsD16.fromBasisPoints(15_00);
        //
        _deployConfig.dualGovernance.dualGovernanceConfig.minAssetsLockDuration = Durations.from(5 hours);
        //
        _deployConfig.dualGovernance.dualGovernanceConfig.vetoSignallingMinDuration = Durations.from(3 days);
        _deployConfig.dualGovernance.dualGovernanceConfig.vetoSignallingMaxDuration = Durations.from(30 days);
        _deployConfig.dualGovernance.dualGovernanceConfig.vetoSignallingMinActiveDuration = Durations.from(5 hours);
        _deployConfig.dualGovernance.dualGovernanceConfig.vetoSignallingDeactivationMaxDuration = Durations.from(5 days);
        _deployConfig.dualGovernance.dualGovernanceConfig.vetoCooldownDuration = Durations.from(4 days);
        //
        _deployConfig.dualGovernance.dualGovernanceConfig.rageQuitExtensionPeriodDuration = Durations.from(7 days);
        _deployConfig.dualGovernance.dualGovernanceConfig.rageQuitEthWithdrawalsMinDelay = Durations.from(30 days);
        _deployConfig.dualGovernance.dualGovernanceConfig.rageQuitEthWithdrawalsMaxDelay = Durations.from(180 days);
        _deployConfig.dualGovernance.dualGovernanceConfig.rageQuitEthWithdrawalsDelayGrowth = Durations.from(15 days);

        _deployConfig.dualGovernance.signallingTokens.stETH = _lido.stETH;
        _deployConfig.dualGovernance.signallingTokens.wstETH = _lido.wstETH;
        _deployConfig.dualGovernance.signallingTokens.withdrawalQueue = _lido.withdrawalQueue;

        _deployConfig.dualGovernance.sanityCheckParams.minWithdrawalsBatchSize = 4;
        _deployConfig.dualGovernance.sanityCheckParams.minTiebreakerActivationTimeout = Durations.from(90 days);
        _deployConfig.dualGovernance.sanityCheckParams.maxTiebreakerActivationTimeout = Durations.from(730 days);
        _deployConfig.dualGovernance.sanityCheckParams.maxSealableWithdrawalBlockersCount = 255;
        _deployConfig.dualGovernance.sanityCheckParams.maxMinAssetsLockDuration = Durations.from(7 days);

        _deployConfig.dualGovernance.adminProposer = address(_lido.voting);
        _deployConfig.dualGovernance.resealCommittee = makeAddr("RESEAL_COMMITTEE");
        _deployConfig.dualGovernance.proposalsCanceller = address(_lido.voting);
        _deployConfig.dualGovernance.sealableWithdrawalBlockers = new address[](1);
        _deployConfig.dualGovernance.sealableWithdrawalBlockers[0] = address(_lido.withdrawalQueue);

        // ---
        // Emergency Protected Timelock
        // ---

        _deployConfig.timelock.afterSubmitDelay = Durations.from(3 days);
        _deployConfig.timelock.afterScheduleDelay = Durations.from(3 days);
        _deployConfig.timelock.sanityCheckParams.minExecutionDelay = Durations.from(3 days);
        _deployConfig.timelock.sanityCheckParams.maxAfterSubmitDelay = Durations.from(45 days);
        _deployConfig.timelock.sanityCheckParams.maxAfterScheduleDelay = Durations.from(45 days);
        _deployConfig.timelock.sanityCheckParams.maxEmergencyModeDuration = Durations.from(365 days);
        _deployConfig.timelock.sanityCheckParams.maxEmergencyProtectionDuration = Durations.from(365 days);
        _deployConfig.timelock.emergencyGovernanceProposer = address(_lido.voting);
        _deployConfig.timelock.emergencyActivationCommittee = makeAddr("EMERGENCY_ACTIVATION_COMMITTEE");
        _deployConfig.timelock.emergencyExecutionCommittee = makeAddr("EMERGENCY_EXECUTION_COMMITTEE");
        _deployConfig.timelock.emergencyModeDuration = Durations.from(180 days);
        _deployConfig.timelock.emergencyProtectionEndDate = Durations.from(90).addTo(Timestamps.now());

        // ---
        // Tiebreaker
        // ---

        _deployConfig.tiebreaker.quorum = 2;
        _deployConfig.tiebreaker.committeesCount = 2;
        _deployConfig.tiebreaker.executionDelay = Durations.from(30 days);
        _deployConfig.tiebreaker.activationTimeout = Durations.from(365 days);
        _deployConfig.tiebreaker.minActivationTimeout = Durations.from(90 days);
        _deployConfig.tiebreaker.maxActivationTimeout = Durations.from(365 days);

        uint256 tiebreakerCommitteesCount = 2;
        uint256 tiebreakerCommitteeMembersCount = 5;

        for (uint256 i = 0; i < tiebreakerCommitteesCount; ++i) {
            _deployConfig.tiebreaker.committees.push();
            _deployConfig.tiebreaker.committees[i].quorum = tiebreakerCommitteeMembersCount;
            _deployConfig.tiebreaker.committees[i].members = new address[](tiebreakerCommitteeMembersCount);
            for (uint256 j = 0; j < tiebreakerCommitteeMembersCount; ++j) {
                _deployConfig.tiebreaker.committees[i].members[j] = _random.nextAddress();
            }
        }
    }

    function _loadDeployArtifact(string memory deployArtifactFileName) internal {
        string memory root = vm.projectRoot();
        string memory deployArtifactFilePath = string.concat(root, "/", CONFIG_FILES_DIR, "/", deployArtifactFileName);

        DeployArtifacts.Context memory deployArtifacts = DeployArtifacts.load(deployArtifactFilePath);

        _targetMock = new TargetMock();

        _deployConfig.chainId = deployArtifacts.deployConfig.chainId;
        _deployConfig.timelock = deployArtifacts.deployConfig.timelock;
        _deployConfig.dualGovernance = deployArtifacts.deployConfig.dualGovernance;

        _deployConfig.tiebreaker.quorum = deployArtifacts.deployConfig.tiebreaker.quorum;
        _deployConfig.tiebreaker.executionDelay = deployArtifacts.deployConfig.tiebreaker.executionDelay;
        _deployConfig.tiebreaker.committeesCount = deployArtifacts.deployConfig.tiebreaker.committeesCount;
        _deployConfig.tiebreaker.activationTimeout = deployArtifacts.deployConfig.tiebreaker.activationTimeout;
        _deployConfig.tiebreaker.maxActivationTimeout = deployArtifacts.deployConfig.tiebreaker.maxActivationTimeout;
        _deployConfig.tiebreaker.minActivationTimeout = deployArtifacts.deployConfig.tiebreaker.minActivationTimeout;

        _setDeployedContracts(deployArtifacts.deployedContracts);

        if (_deployConfig.chainId == 1) {
            _lido = LidoUtils.mainnet();
        } else if (_deployConfig.chainId == 17000) {
            _lido = LidoUtils.holesky();
        } else {
            revert(string.concat("Unsupported chain ID: ", vm.toString(_deployConfig.chainId)));
        }
        _isContractsLoaded = true;
    }

    // ---
    // Whole Setup Deployments
    // ---

    function _deployTimelockedGovernanceSetup(bool isEmergencyProtectionEnabled) internal {
        // _deployEmergencyProtectedTimelockContracts(isEmergencyProtectionEnabled, false);
        // _timelockedGovernance =
        //     DGContractsDeployment.deployTimelockedGovernance({governance: address(_lido.voting), timelock: _timelock});
        // DGContractsDeployment.finalizeEmergencyProtectedTimelockDeploy(
        //     _adminExecutor, _timelock, address(_timelockedGovernance)
        // );
    }

    function _deployDualGovernanceSetup(bool isEmergencyProtectionEnabled) internal {
        if (_isContractsLoaded) {
            // TODO: setup emergency protection here
            return;
        }
        if (!isEmergencyProtectionEnabled) {
            _deployConfig.timelock.emergencyGovernanceProposer = address(0);
            _deployConfig.timelock.emergencyActivationCommittee = address(0);
            _deployConfig.timelock.emergencyExecutionCommittee = address(0);
            _deployConfig.timelock.emergencyModeDuration = Durations.ZERO;
            _deployConfig.timelock.emergencyProtectionEndDate = Timestamps.ZERO;
        }
        _setDeployedContracts(DGContractsDeployment.deployDualGovernanceSetup(address(this), _deployConfig));
    }

    function _setDeployedContracts(DeployedContracts.Context memory _contracts) private {
        _adminExecutor = _contracts.adminExecutor;
        _timelock = _contracts.timelock;
        _emergencyGovernance = _contracts.emergencyGovernance;
        _resealManager = _contracts.resealManager;
        _dualGovernance = _contracts.dualGovernance;
        _dualGovernanceConfigProvider = _contracts.dualGovernanceConfigProvider;
        _tiebreakerCoreCommittee = _contracts.tiebreakerCoreCommittee;
        _tiebreakerSubCommittees = _contracts.tiebreakerSubCommittees;
    }
}<|MERGE_RESOLUTION|>--- conflicted
+++ resolved
@@ -1,360 +1,271 @@
 // SPDX-License-Identifier: MIT
 pragma solidity 0.8.26;
 
-import {Test} from "forge-std/Test.sol";
-
-// ---
-// Types
-// ---
+// import {Test} from "forge-std/Test.sol";
+
+// // ---
+// // Types
+// // ---
 
 import {PercentsD16} from "contracts/types/PercentD16.sol";
 import {Durations, Duration} from "contracts/types/Duration.sol";
-<<<<<<< HEAD
 import {Timestamps} from "contracts/types/Duration.sol";
-=======
-import {Timestamps} from "contracts/types/Timestamp.sol";
->>>>>>> 30edf279
-
-// ---
-// Interfaces
-// ---
-import {ITimelock} from "contracts/interfaces/ITimelock.sol";
-import {IResealManager} from "contracts/interfaces/IResealManager.sol";
-
-import {IStETH} from "./interfaces/IStETH.sol";
-import {IWstETH} from "./interfaces/IWstETH.sol";
-import {IWithdrawalQueue} from "./interfaces/IWithdrawalQueue.sol";
-
-import {IAragonACL} from "./interfaces/IAragonACL.sol";
-import {IAragonAgent} from "./interfaces/IAragonAgent.sol";
-import {IAragonVoting} from "./interfaces/IAragonVoting.sol";
-import {IAragonForwarder} from "./interfaces/IAragonForwarder.sol";
-import {IERC20} from "@openzeppelin/contracts/token/ERC20/IERC20.sol";
-
-// ---
-// Contracts
-// ---
-import {TargetMock} from "./target-mock.sol";
-
-import {Executor} from "contracts/Executor.sol";
-import {EmergencyProtectedTimelock} from "contracts/EmergencyProtectedTimelock.sol";
-
-import {TimelockedGovernance} from "contracts/TimelockedGovernance.sol";
-
-import {ResealManager} from "contracts/ResealManager.sol";
-import {DualGovernance} from "contracts/DualGovernance.sol";
-import {
-    IDualGovernanceConfigProvider,
-    ImmutableDualGovernanceConfigProvider
-} from "contracts/ImmutableDualGovernanceConfigProvider.sol";
-
-import {TiebreakerCoreCommittee} from "contracts/committees/TiebreakerCoreCommittee.sol";
-import {TiebreakerSubCommittee} from "contracts/committees/TiebreakerSubCommittee.sol";
-// ---
-// Util Libraries
-// ---
-
-import {Random} from "./random.sol";
-import {LidoUtils} from "./lido-utils.sol";
-
-import {
-    DeployConfig,
-    DeployArtifacts,
-    DeployedContracts,
-    DGContractsDeployment,
-    DualGovernanceDeployConfig,
-    TiebreakerDeployConfig,
-    TiebreakerCommitteeDeployConfig,
-    EmergencyProtectedTimelockDeployConfig
-} from "scripts/deploy/ContractsDeploymentNew.sol";
-
-string constant CONFIG_FILES_DIR = "deploy-config";
-
-abstract contract SetupDeployment is Test {
-    using Random for Random.Context;
-
-    // ---
-    // Helpers
-    // ---
-
-    Random.Context internal _random;
-    LidoUtils.Context internal _lido;
-
-    // ---
-    // Deploy Config
-    // ---
-
-<<<<<<< HEAD
-    DeployConfig.Context internal _deployConfig;
-=======
-    uint256 internal FORK_BLOCK_NUMBER = 20218312;
-    uint256 internal FORK_BLOCK_TIMESTAMP = 1719917015;
-
-    //
->>>>>>> 30edf279
-
-    // ---
-    // Emergency Protected Timelock Contracts
-    // ---
-    Executor internal _adminExecutor;
-    EmergencyProtectedTimelock internal _timelock;
-    TimelockedGovernance internal _timelockedGovernance;
-
-    // ---
-    // Timelocked Governance Contracts
-    // ---
-    TimelockedGovernance internal _emergencyGovernance;
-
-    // ---
-    // Dual Governance Contracts
-    // ---
-    ResealManager internal _resealManager;
-    DualGovernance internal _dualGovernance;
-    ImmutableDualGovernanceConfigProvider internal _dualGovernanceConfigProvider;
-
-    TiebreakerCoreCommittee internal _tiebreakerCoreCommittee;
-    TiebreakerSubCommittee[] internal _tiebreakerSubCommittees;
-
-    // ---
-    // Target Mock Helper Contract
-    // ---
-
-    TargetMock internal _targetMock;
-    bool internal _isContractsLoaded;
-
-    constructor(LidoUtils.Context memory lido, Random.Context memory random) {
-        _lido = lido;
-        _random = random;
-        _targetMock = new TargetMock();
-
-<<<<<<< HEAD
-        // ---
-        // Chain ID
-        // ---
-=======
-        _emergencyActivationCommittee = makeAddr("EMERGENCY_ACTIVATION_COMMITTEE");
-        _emergencyExecutionCommittee = makeAddr("EMERGENCY_EXECUTION_COMMITTEE");
-        _resealCommittee = makeAddr("RESEAL_COMMITTEE");
-        _temporaryEmergencyGovernanceProposer = makeAddr("TEMPORARY_EMERGENCY_GOVERNANCE_PROPOSER");
-
-        _dgDeployConfig.MIN_EXECUTION_DELAY = _dgDeployConfig.AFTER_SUBMIT_DELAY = _AFTER_SUBMIT_DELAY;
-        _dgDeployConfig.MAX_AFTER_SUBMIT_DELAY = _MAX_AFTER_SUBMIT_DELAY;
-        _dgDeployConfig.AFTER_SCHEDULE_DELAY = _AFTER_SCHEDULE_DELAY;
-        _dgDeployConfig.MAX_AFTER_SCHEDULE_DELAY = _MAX_AFTER_SCHEDULE_DELAY;
-        _dgDeployConfig.EMERGENCY_MODE_DURATION = _EMERGENCY_MODE_DURATION;
-        _dgDeployConfig.MAX_EMERGENCY_MODE_DURATION = _MAX_EMERGENCY_MODE_DURATION;
-        _dgDeployConfig.EMERGENCY_PROTECTION_END_DATE =
-            _EMERGENCY_PROTECTION_DURATION.addTo(Timestamps.from(FORK_BLOCK_TIMESTAMP));
-        _dgDeployConfig.MAX_EMERGENCY_PROTECTION_DURATION = _MAX_EMERGENCY_PROTECTION_DURATION;
-
-        _dgDeployConfig.EMERGENCY_ACTIVATION_COMMITTEE = _emergencyActivationCommittee;
-        _dgDeployConfig.EMERGENCY_EXECUTION_COMMITTEE = _emergencyExecutionCommittee;
-
-        _dgDeployConfig.tiebreakerConfig.quorum = TIEBREAKER_CORE_QUORUM;
-        _dgDeployConfig.tiebreakerConfig.executionDelay = TIEBREAKER_EXECUTION_DELAY;
-        _dgDeployConfig.tiebreakerConfig.influencers.members =
-            _generateRandomAddresses(TIEBREAKER_SUB_COMMITTEE_MEMBERS_COUNT);
-        _dgDeployConfig.tiebreakerConfig.influencers.quorum = TIEBREAKER_SUB_COMMITTEE_QUORUM;
-        _dgDeployConfig.tiebreakerConfig.nodeOperators.members =
-            _generateRandomAddresses(TIEBREAKER_SUB_COMMITTEE_MEMBERS_COUNT);
-        _dgDeployConfig.tiebreakerConfig.nodeOperators.quorum = TIEBREAKER_SUB_COMMITTEE_QUORUM;
-        _dgDeployConfig.tiebreakerConfig.protocols.members =
-            _generateRandomAddresses(TIEBREAKER_SUB_COMMITTEE_MEMBERS_COUNT);
-        _dgDeployConfig.tiebreakerConfig.protocols.quorum = TIEBREAKER_SUB_COMMITTEE_QUORUM;
-
-        _dgDeployConfig.RESEAL_COMMITTEE = _resealCommittee;
-
-        _dgDeployConfig.MIN_WITHDRAWALS_BATCH_SIZE = 4;
-        _dgDeployConfig.tiebreakerConfig.minActivationTimeout = MIN_TIEBREAKER_ACTIVATION_TIMEOUT;
-        _dgDeployConfig.tiebreakerConfig.activationTimeout = TIEBREAKER_ACTIVATION_TIMEOUT;
-        _dgDeployConfig.tiebreakerConfig.maxActivationTimeout = MAX_TIEBREAKER_ACTIVATION_TIMEOUT;
-        _dgDeployConfig.MAX_SEALABLE_WITHDRAWAL_BLOCKERS_COUNT = MAX_SEALABLE_WITHDRAWAL_BLOCKERS_COUNT;
-        _dgDeployConfig.FIRST_SEAL_RAGE_QUIT_SUPPORT = PercentsD16.fromBasisPoints(3_00); // 3%
-        _dgDeployConfig.SECOND_SEAL_RAGE_QUIT_SUPPORT = PercentsD16.fromBasisPoints(15_00); // 15%
-        _dgDeployConfig.MIN_ASSETS_LOCK_DURATION = Durations.from(5 hours);
-        _dgDeployConfig.VETO_SIGNALLING_MIN_DURATION = Durations.from(3 days);
-        _dgDeployConfig.VETO_SIGNALLING_MAX_DURATION = Durations.from(30 days);
-        _dgDeployConfig.VETO_SIGNALLING_MIN_ACTIVE_DURATION = Durations.from(5 hours);
-        _dgDeployConfig.VETO_SIGNALLING_DEACTIVATION_MAX_DURATION = Durations.from(5 days);
-        _dgDeployConfig.VETO_COOLDOWN_DURATION = Durations.from(4 days);
-        _dgDeployConfig.RAGE_QUIT_EXTENSION_PERIOD_DURATION = Durations.from(7 days);
-        _dgDeployConfig.RAGE_QUIT_ETH_WITHDRAWALS_MIN_DELAY = Durations.from(30 days);
-        _dgDeployConfig.RAGE_QUIT_ETH_WITHDRAWALS_MAX_DELAY = Durations.from(180 days);
-        _dgDeployConfig.RAGE_QUIT_ETH_WITHDRAWALS_DELAY_GROWTH = Durations.from(15 days);
-        _dgDeployConfig.TEMPORARY_EMERGENCY_GOVERNANCE_PROPOSER = _temporaryEmergencyGovernanceProposer;
-
-        _dgDeployConfig.TEMPORARY_EMERGENCY_GOVERNANCE_PROPOSER = _temporaryEmergencyGovernanceProposer;
-
-        _lidoAddresses.stETH = _lido.stETH;
-        _lidoAddresses.wstETH = _lido.wstETH;
-        _lidoAddresses.withdrawalQueue = _lido.withdrawalQueue;
-        _lidoAddresses.voting = address(_lido.voting);
-    }
-
-    // ---
-    // Whole Setup Deployments
-    // ---
-
-    function _deployTimelockedGovernanceSetup(bool isEmergencyProtectionEnabled) internal {
-        _deployEmergencyProtectedTimelockContracts(isEmergencyProtectionEnabled, false);
-        _timelockedGovernance =
-            DGContractsDeployment.deployTimelockedGovernance({governance: address(_lido.voting), timelock: _timelock});
-        DGContractsDeployment.finalizeEmergencyProtectedTimelockDeploy(
-            _adminExecutor, _timelock, address(_timelockedGovernance)
-        );
-    }
-
-    function _deployDualGovernanceSetup(bool isEmergencyProtectionEnabled) internal {
-        _deployDualGovernanceSetup(isEmergencyProtectionEnabled, false);
-    }
->>>>>>> 30edf279
-
-        _deployConfig.chainId = 1;
-
-        // ---
-        // Dual Governance
-        // ---
-
-        _deployConfig.dualGovernance.dualGovernanceConfig.firstSealRageQuitSupport = PercentsD16.fromBasisPoints(3_00);
-        _deployConfig.dualGovernance.dualGovernanceConfig.secondSealRageQuitSupport = PercentsD16.fromBasisPoints(15_00);
-        //
-        _deployConfig.dualGovernance.dualGovernanceConfig.minAssetsLockDuration = Durations.from(5 hours);
-        //
-        _deployConfig.dualGovernance.dualGovernanceConfig.vetoSignallingMinDuration = Durations.from(3 days);
-        _deployConfig.dualGovernance.dualGovernanceConfig.vetoSignallingMaxDuration = Durations.from(30 days);
-        _deployConfig.dualGovernance.dualGovernanceConfig.vetoSignallingMinActiveDuration = Durations.from(5 hours);
-        _deployConfig.dualGovernance.dualGovernanceConfig.vetoSignallingDeactivationMaxDuration = Durations.from(5 days);
-        _deployConfig.dualGovernance.dualGovernanceConfig.vetoCooldownDuration = Durations.from(4 days);
-        //
-        _deployConfig.dualGovernance.dualGovernanceConfig.rageQuitExtensionPeriodDuration = Durations.from(7 days);
-        _deployConfig.dualGovernance.dualGovernanceConfig.rageQuitEthWithdrawalsMinDelay = Durations.from(30 days);
-        _deployConfig.dualGovernance.dualGovernanceConfig.rageQuitEthWithdrawalsMaxDelay = Durations.from(180 days);
-        _deployConfig.dualGovernance.dualGovernanceConfig.rageQuitEthWithdrawalsDelayGrowth = Durations.from(15 days);
-
-        _deployConfig.dualGovernance.signallingTokens.stETH = _lido.stETH;
-        _deployConfig.dualGovernance.signallingTokens.wstETH = _lido.wstETH;
-        _deployConfig.dualGovernance.signallingTokens.withdrawalQueue = _lido.withdrawalQueue;
-
-        _deployConfig.dualGovernance.sanityCheckParams.minWithdrawalsBatchSize = 4;
-        _deployConfig.dualGovernance.sanityCheckParams.minTiebreakerActivationTimeout = Durations.from(90 days);
-        _deployConfig.dualGovernance.sanityCheckParams.maxTiebreakerActivationTimeout = Durations.from(730 days);
-        _deployConfig.dualGovernance.sanityCheckParams.maxSealableWithdrawalBlockersCount = 255;
-        _deployConfig.dualGovernance.sanityCheckParams.maxMinAssetsLockDuration = Durations.from(7 days);
-
-        _deployConfig.dualGovernance.adminProposer = address(_lido.voting);
-        _deployConfig.dualGovernance.resealCommittee = makeAddr("RESEAL_COMMITTEE");
-        _deployConfig.dualGovernance.proposalsCanceller = address(_lido.voting);
-        _deployConfig.dualGovernance.sealableWithdrawalBlockers = new address[](1);
-        _deployConfig.dualGovernance.sealableWithdrawalBlockers[0] = address(_lido.withdrawalQueue);
-
-        // ---
-        // Emergency Protected Timelock
-        // ---
-
-        _deployConfig.timelock.afterSubmitDelay = Durations.from(3 days);
-        _deployConfig.timelock.afterScheduleDelay = Durations.from(3 days);
-        _deployConfig.timelock.sanityCheckParams.minExecutionDelay = Durations.from(3 days);
-        _deployConfig.timelock.sanityCheckParams.maxAfterSubmitDelay = Durations.from(45 days);
-        _deployConfig.timelock.sanityCheckParams.maxAfterScheduleDelay = Durations.from(45 days);
-        _deployConfig.timelock.sanityCheckParams.maxEmergencyModeDuration = Durations.from(365 days);
-        _deployConfig.timelock.sanityCheckParams.maxEmergencyProtectionDuration = Durations.from(365 days);
-        _deployConfig.timelock.emergencyGovernanceProposer = address(_lido.voting);
-        _deployConfig.timelock.emergencyActivationCommittee = makeAddr("EMERGENCY_ACTIVATION_COMMITTEE");
-        _deployConfig.timelock.emergencyExecutionCommittee = makeAddr("EMERGENCY_EXECUTION_COMMITTEE");
-        _deployConfig.timelock.emergencyModeDuration = Durations.from(180 days);
-        _deployConfig.timelock.emergencyProtectionEndDate = Durations.from(90).addTo(Timestamps.now());
-
-        // ---
-        // Tiebreaker
-        // ---
-
-        _deployConfig.tiebreaker.quorum = 2;
-        _deployConfig.tiebreaker.committeesCount = 2;
-        _deployConfig.tiebreaker.executionDelay = Durations.from(30 days);
-        _deployConfig.tiebreaker.activationTimeout = Durations.from(365 days);
-        _deployConfig.tiebreaker.minActivationTimeout = Durations.from(90 days);
-        _deployConfig.tiebreaker.maxActivationTimeout = Durations.from(365 days);
-
-        uint256 tiebreakerCommitteesCount = 2;
-        uint256 tiebreakerCommitteeMembersCount = 5;
-
-        for (uint256 i = 0; i < tiebreakerCommitteesCount; ++i) {
-            _deployConfig.tiebreaker.committees.push();
-            _deployConfig.tiebreaker.committees[i].quorum = tiebreakerCommitteeMembersCount;
-            _deployConfig.tiebreaker.committees[i].members = new address[](tiebreakerCommitteeMembersCount);
-            for (uint256 j = 0; j < tiebreakerCommitteeMembersCount; ++j) {
-                _deployConfig.tiebreaker.committees[i].members[j] = _random.nextAddress();
-            }
-        }
-    }
-
-    function _loadDeployArtifact(string memory deployArtifactFileName) internal {
-        string memory root = vm.projectRoot();
-        string memory deployArtifactFilePath = string.concat(root, "/", CONFIG_FILES_DIR, "/", deployArtifactFileName);
-
-        DeployArtifacts.Context memory deployArtifacts = DeployArtifacts.load(deployArtifactFilePath);
-
-        _targetMock = new TargetMock();
-
-        _deployConfig.chainId = deployArtifacts.deployConfig.chainId;
-        _deployConfig.timelock = deployArtifacts.deployConfig.timelock;
-        _deployConfig.dualGovernance = deployArtifacts.deployConfig.dualGovernance;
-
-        _deployConfig.tiebreaker.quorum = deployArtifacts.deployConfig.tiebreaker.quorum;
-        _deployConfig.tiebreaker.executionDelay = deployArtifacts.deployConfig.tiebreaker.executionDelay;
-        _deployConfig.tiebreaker.committeesCount = deployArtifacts.deployConfig.tiebreaker.committeesCount;
-        _deployConfig.tiebreaker.activationTimeout = deployArtifacts.deployConfig.tiebreaker.activationTimeout;
-        _deployConfig.tiebreaker.maxActivationTimeout = deployArtifacts.deployConfig.tiebreaker.maxActivationTimeout;
-        _deployConfig.tiebreaker.minActivationTimeout = deployArtifacts.deployConfig.tiebreaker.minActivationTimeout;
-
-        _setDeployedContracts(deployArtifacts.deployedContracts);
-
-        if (_deployConfig.chainId == 1) {
-            _lido = LidoUtils.mainnet();
-        } else if (_deployConfig.chainId == 17000) {
-            _lido = LidoUtils.holesky();
-        } else {
-            revert(string.concat("Unsupported chain ID: ", vm.toString(_deployConfig.chainId)));
-        }
-        _isContractsLoaded = true;
-    }
-
-    // ---
-    // Whole Setup Deployments
-    // ---
-
-    function _deployTimelockedGovernanceSetup(bool isEmergencyProtectionEnabled) internal {
-        // _deployEmergencyProtectedTimelockContracts(isEmergencyProtectionEnabled, false);
-        // _timelockedGovernance =
-        //     DGContractsDeployment.deployTimelockedGovernance({governance: address(_lido.voting), timelock: _timelock});
-        // DGContractsDeployment.finalizeEmergencyProtectedTimelockDeploy(
-        //     _adminExecutor, _timelock, address(_timelockedGovernance)
-        // );
-    }
-
-    function _deployDualGovernanceSetup(bool isEmergencyProtectionEnabled) internal {
-        if (_isContractsLoaded) {
-            // TODO: setup emergency protection here
-            return;
-        }
-        if (!isEmergencyProtectionEnabled) {
-            _deployConfig.timelock.emergencyGovernanceProposer = address(0);
-            _deployConfig.timelock.emergencyActivationCommittee = address(0);
-            _deployConfig.timelock.emergencyExecutionCommittee = address(0);
-            _deployConfig.timelock.emergencyModeDuration = Durations.ZERO;
-            _deployConfig.timelock.emergencyProtectionEndDate = Timestamps.ZERO;
-        }
-        _setDeployedContracts(DGContractsDeployment.deployDualGovernanceSetup(address(this), _deployConfig));
-    }
-
-    function _setDeployedContracts(DeployedContracts.Context memory _contracts) private {
-        _adminExecutor = _contracts.adminExecutor;
-        _timelock = _contracts.timelock;
-        _emergencyGovernance = _contracts.emergencyGovernance;
-        _resealManager = _contracts.resealManager;
-        _dualGovernance = _contracts.dualGovernance;
-        _dualGovernanceConfigProvider = _contracts.dualGovernanceConfigProvider;
-        _tiebreakerCoreCommittee = _contracts.tiebreakerCoreCommittee;
-        _tiebreakerSubCommittees = _contracts.tiebreakerSubCommittees;
-    }
-}+
+// // ---
+// // Interfaces
+// // ---
+// import {ITimelock} from "contracts/interfaces/ITimelock.sol";
+// import {IResealManager} from "contracts/interfaces/IResealManager.sol";
+
+// import {IStETH} from "./interfaces/IStETH.sol";
+// import {IWstETH} from "./interfaces/IWstETH.sol";
+// import {IWithdrawalQueue} from "./interfaces/IWithdrawalQueue.sol";
+
+// import {IAragonACL} from "./interfaces/IAragonACL.sol";
+// import {IAragonAgent} from "./interfaces/IAragonAgent.sol";
+// import {IAragonVoting} from "./interfaces/IAragonVoting.sol";
+// import {IAragonForwarder} from "./interfaces/IAragonForwarder.sol";
+// import {IERC20} from "@openzeppelin/contracts/token/ERC20/IERC20.sol";
+
+// // ---
+// // Contracts
+// // ---
+// import {TargetMock} from "./target-mock.sol";
+
+// import {Executor} from "contracts/Executor.sol";
+// import {EmergencyProtectedTimelock} from "contracts/EmergencyProtectedTimelock.sol";
+
+// import {TimelockedGovernance} from "contracts/TimelockedGovernance.sol";
+
+// import {ResealManager} from "contracts/ResealManager.sol";
+// import {DualGovernance} from "contracts/DualGovernance.sol";
+// import {
+//     IDualGovernanceConfigProvider,
+//     ImmutableDualGovernanceConfigProvider
+// } from "contracts/ImmutableDualGovernanceConfigProvider.sol";
+
+// import {TiebreakerCoreCommittee} from "contracts/committees/TiebreakerCoreCommittee.sol";
+// import {TiebreakerSubCommittee} from "contracts/committees/TiebreakerSubCommittee.sol";
+// // ---
+// // Util Libraries
+// // ---
+
+// import {Random} from "./random.sol";
+// import {LidoUtils} from "./lido-utils.sol";
+
+// import {
+//     DeployConfig,
+//     DeployArtifacts,
+//     DeployedContracts,
+//     DGContractsDeployment,
+//     DualGovernanceDeployConfig,
+//     TiebreakerDeployConfig,
+//     TiebreakerCommitteeDeployConfig,
+//     EmergencyProtectedTimelockDeployConfig
+// } from "scripts/deploy/ContractsDeploymentNew.sol";
+
+// string constant CONFIG_FILES_DIR = "deploy-config";
+
+// abstract contract SetupDeployment is Test {
+//     using Random for Random.Context;
+
+//     // ---
+//     // Helpers
+//     // ---
+
+//     Random.Context internal _random;
+//     LidoUtils.Context internal _lido;
+
+//     // ---
+//     // Deploy Config
+//     // ---
+
+//     DeployConfig.Context internal _deployConfig;
+
+//     // ---
+//     // Emergency Protected Timelock Contracts
+//     // ---
+//     Executor internal _adminExecutor;
+//     EmergencyProtectedTimelock internal _timelock;
+//     TimelockedGovernance internal _timelockedGovernance;
+
+//     // ---
+//     // Timelocked Governance Contracts
+//     // ---
+//     TimelockedGovernance internal _emergencyGovernance;
+
+//     // ---
+//     // Dual Governance Contracts
+//     // ---
+//     ResealManager internal _resealManager;
+//     DualGovernance internal _dualGovernance;
+//     ImmutableDualGovernanceConfigProvider internal _dualGovernanceConfigProvider;
+
+//     TiebreakerCoreCommittee internal _tiebreakerCoreCommittee;
+//     TiebreakerSubCommittee[] internal _tiebreakerSubCommittees;
+
+//     // ---
+//     // Target Mock Helper Contract
+//     // ---
+
+//     TargetMock internal _targetMock;
+//     bool internal _isContractsLoaded;
+
+//     constructor(LidoUtils.Context memory lido, Random.Context memory random) {
+//         _lido = lido;
+//         _random = random;
+//         _targetMock = new TargetMock();
+
+//         // ---
+//         // Chain ID
+//         // ---
+
+//         _deployConfig.chainId = 1;
+
+//         // ---
+//         // Dual Governance
+//         // ---
+
+//         _deployConfig.dualGovernance.dualGovernanceConfig.firstSealRageQuitSupport = PercentsD16.fromBasisPoints(3_00);
+//         _deployConfig.dualGovernance.dualGovernanceConfig.secondSealRageQuitSupport = PercentsD16.fromBasisPoints(15_00);
+//         //
+//         _deployConfig.dualGovernance.dualGovernanceConfig.minAssetsLockDuration = Durations.from(5 hours);
+//         //
+//         _deployConfig.dualGovernance.dualGovernanceConfig.vetoSignallingMinDuration = Durations.from(3 days);
+//         _deployConfig.dualGovernance.dualGovernanceConfig.vetoSignallingMaxDuration = Durations.from(30 days);
+//         _deployConfig.dualGovernance.dualGovernanceConfig.vetoSignallingMinActiveDuration = Durations.from(5 hours);
+//         _deployConfig.dualGovernance.dualGovernanceConfig.vetoSignallingDeactivationMaxDuration = Durations.from(5 days);
+//         _deployConfig.dualGovernance.dualGovernanceConfig.vetoCooldownDuration = Durations.from(4 days);
+//         //
+//         _deployConfig.dualGovernance.dualGovernanceConfig.rageQuitExtensionPeriodDuration = Durations.from(7 days);
+//         _deployConfig.dualGovernance.dualGovernanceConfig.rageQuitEthWithdrawalsMinDelay = Durations.from(30 days);
+//         _deployConfig.dualGovernance.dualGovernanceConfig.rageQuitEthWithdrawalsMaxDelay = Durations.from(180 days);
+//         _deployConfig.dualGovernance.dualGovernanceConfig.rageQuitEthWithdrawalsDelayGrowth = Durations.from(15 days);
+
+//         _deployConfig.dualGovernance.signallingTokens.stETH = _lido.stETH;
+//         _deployConfig.dualGovernance.signallingTokens.wstETH = _lido.wstETH;
+//         _deployConfig.dualGovernance.signallingTokens.withdrawalQueue = _lido.withdrawalQueue;
+
+//         _deployConfig.dualGovernance.sanityCheckParams.minWithdrawalsBatchSize = 4;
+//         _deployConfig.dualGovernance.sanityCheckParams.minTiebreakerActivationTimeout = Durations.from(90 days);
+//         _deployConfig.dualGovernance.sanityCheckParams.maxTiebreakerActivationTimeout = Durations.from(730 days);
+//         _deployConfig.dualGovernance.sanityCheckParams.maxSealableWithdrawalBlockersCount = 255;
+//         _deployConfig.dualGovernance.sanityCheckParams.maxMinAssetsLockDuration = Durations.from(7 days);
+
+//         _deployConfig.dualGovernance.adminProposer = address(_lido.voting);
+//         _deployConfig.dualGovernance.resealCommittee = makeAddr("RESEAL_COMMITTEE");
+//         _deployConfig.dualGovernance.proposalsCanceller = address(_lido.voting);
+//         _deployConfig.dualGovernance.sealableWithdrawalBlockers = new address[](1);
+//         _deployConfig.dualGovernance.sealableWithdrawalBlockers[0] = address(_lido.withdrawalQueue);
+
+//         // ---
+//         // Emergency Protected Timelock
+//         // ---
+
+//         _deployConfig.timelock.afterSubmitDelay = Durations.from(3 days);
+//         _deployConfig.timelock.afterScheduleDelay = Durations.from(3 days);
+//         _deployConfig.timelock.sanityCheckParams.minExecutionDelay = Durations.from(3 days);
+//         _deployConfig.timelock.sanityCheckParams.maxAfterSubmitDelay = Durations.from(45 days);
+//         _deployConfig.timelock.sanityCheckParams.maxAfterScheduleDelay = Durations.from(45 days);
+//         _deployConfig.timelock.sanityCheckParams.maxEmergencyModeDuration = Durations.from(365 days);
+//         _deployConfig.timelock.sanityCheckParams.maxEmergencyProtectionDuration = Durations.from(365 days);
+//         _deployConfig.timelock.emergencyGovernanceProposer = address(_lido.voting);
+//         _deployConfig.timelock.emergencyActivationCommittee = makeAddr("EMERGENCY_ACTIVATION_COMMITTEE");
+//         _deployConfig.timelock.emergencyExecutionCommittee = makeAddr("EMERGENCY_EXECUTION_COMMITTEE");
+//         _deployConfig.timelock.emergencyModeDuration = Durations.from(180 days);
+//         _deployConfig.timelock.emergencyProtectionEndDate = Durations.from(90).addTo(Timestamps.now());
+
+//         // ---
+//         // Tiebreaker
+//         // ---
+
+//         _deployConfig.tiebreaker.quorum = 2;
+//         _deployConfig.tiebreaker.committeesCount = 2;
+//         _deployConfig.tiebreaker.executionDelay = Durations.from(30 days);
+//         _deployConfig.tiebreaker.activationTimeout = Durations.from(365 days);
+//         _deployConfig.tiebreaker.minActivationTimeout = Durations.from(90 days);
+//         _deployConfig.tiebreaker.maxActivationTimeout = Durations.from(365 days);
+
+//         uint256 tiebreakerCommitteesCount = 2;
+//         uint256 tiebreakerCommitteeMembersCount = 5;
+
+//         for (uint256 i = 0; i < tiebreakerCommitteesCount; ++i) {
+//             _deployConfig.tiebreaker.committees.push();
+//             _deployConfig.tiebreaker.committees[i].quorum = tiebreakerCommitteeMembersCount;
+//             _deployConfig.tiebreaker.committees[i].members = new address[](tiebreakerCommitteeMembersCount);
+//             for (uint256 j = 0; j < tiebreakerCommitteeMembersCount; ++j) {
+//                 _deployConfig.tiebreaker.committees[i].members[j] = _random.nextAddress();
+//             }
+//         }
+//     }
+
+//     function _loadDeployArtifact(string memory deployArtifactFileName) internal {
+//         string memory root = vm.projectRoot();
+//         string memory deployArtifactFilePath = string.concat(root, "/", CONFIG_FILES_DIR, "/", deployArtifactFileName);
+
+//         DeployArtifacts.Context memory deployArtifacts = DeployArtifacts.load(deployArtifactFilePath);
+
+//         _targetMock = new TargetMock();
+
+//         _deployConfig.chainId = deployArtifacts.deployConfig.chainId;
+//         _deployConfig.timelock = deployArtifacts.deployConfig.timelock;
+//         _deployConfig.dualGovernance = deployArtifacts.deployConfig.dualGovernance;
+
+//         _deployConfig.tiebreaker.quorum = deployArtifacts.deployConfig.tiebreaker.quorum;
+//         _deployConfig.tiebreaker.executionDelay = deployArtifacts.deployConfig.tiebreaker.executionDelay;
+//         _deployConfig.tiebreaker.committeesCount = deployArtifacts.deployConfig.tiebreaker.committeesCount;
+//         _deployConfig.tiebreaker.activationTimeout = deployArtifacts.deployConfig.tiebreaker.activationTimeout;
+//         _deployConfig.tiebreaker.maxActivationTimeout = deployArtifacts.deployConfig.tiebreaker.maxActivationTimeout;
+//         _deployConfig.tiebreaker.minActivationTimeout = deployArtifacts.deployConfig.tiebreaker.minActivationTimeout;
+
+//         _setDeployedContracts(deployArtifacts.deployedContracts);
+
+//         if (_deployConfig.chainId == 1) {
+//             _lido = LidoUtils.mainnet();
+//         } else if (_deployConfig.chainId == 17000) {
+//             _lido = LidoUtils.holesky();
+//         } else {
+//             revert(string.concat("Unsupported chain ID: ", vm.toString(_deployConfig.chainId)));
+//         }
+//         _isContractsLoaded = true;
+//     }
+
+//     // ---
+//     // Whole Setup Deployments
+//     // ---
+
+//     function _deployTimelockedGovernanceSetup(bool isEmergencyProtectionEnabled) internal {
+//         // _deployEmergencyProtectedTimelockContracts(isEmergencyProtectionEnabled, false);
+//         // _timelockedGovernance =
+//         //     DGContractsDeployment.deployTimelockedGovernance({governance: address(_lido.voting), timelock: _timelock});
+//         // DGContractsDeployment.finalizeEmergencyProtectedTimelockDeploy(
+//         //     _adminExecutor, _timelock, address(_timelockedGovernance)
+//         // );
+//     }
+
+//     function _deployDualGovernanceSetup(bool isEmergencyProtectionEnabled) internal {
+//         if (_isContractsLoaded) {
+//             // TODO: setup emergency protection here
+//             return;
+//         }
+//         if (!isEmergencyProtectionEnabled) {
+//             _deployConfig.timelock.emergencyGovernanceProposer = address(0);
+//             _deployConfig.timelock.emergencyActivationCommittee = address(0);
+//             _deployConfig.timelock.emergencyExecutionCommittee = address(0);
+//             _deployConfig.timelock.emergencyModeDuration = Durations.ZERO;
+//             _deployConfig.timelock.emergencyProtectionEndDate = Timestamps.ZERO;
+//         }
+//         _setDeployedContracts(DGContractsDeployment.deployDualGovernanceSetup(address(this), _deployConfig));
+//     }
+
+//     function _setDeployedContracts(DeployedContracts.Context memory _contracts) private {
+//         _adminExecutor = _contracts.adminExecutor;
+//         _timelock = _contracts.timelock;
+//         _emergencyGovernance = _contracts.emergencyGovernance;
+//         _resealManager = _contracts.resealManager;
+//         _dualGovernance = _contracts.dualGovernance;
+//         _dualGovernanceConfigProvider = _contracts.dualGovernanceConfigProvider;
+//         _tiebreakerCoreCommittee = _contracts.tiebreakerCoreCommittee;
+//         _tiebreakerSubCommittees = _contracts.tiebreakerSubCommittees;
+//     }
+// }