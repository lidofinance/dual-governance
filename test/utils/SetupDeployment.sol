--- conflicted
+++ resolved
@@ -65,7 +65,8 @@
     // Emergency Protected Timelock Deployment Parameters
     // ---
 
-    Duration internal immutable _MIN_EXECUTION_DELAY = Durations.from(0 seconds);
+    // TODO: consider to use non zero value for the more realistic setup in the tests
+    Duration internal immutable _MIN_EXECUTION_DELAY = Durations.ZERO;
     Duration internal immutable _AFTER_SUBMIT_DELAY = Durations.from(3 days);
     Duration internal immutable _MAX_AFTER_SUBMIT_DELAY = Durations.from(45 days);
 
@@ -145,7 +146,7 @@
         _emergencyExecutionCommittee = makeAddr("EMERGENCY_EXECUTION_COMMITTEE");
         _resealCommittee = makeAddr("RESEAL_COMMITTEE");
 
-        dgDeployConfig.AFTER_SUBMIT_DELAY = _AFTER_SUBMIT_DELAY;
+        dgDeployConfig.MIN_EXECUTION_DELAY = dgDeployConfig.AFTER_SUBMIT_DELAY = _AFTER_SUBMIT_DELAY;
         dgDeployConfig.MAX_AFTER_SUBMIT_DELAY = _MAX_AFTER_SUBMIT_DELAY;
         dgDeployConfig.AFTER_SCHEDULE_DELAY = _AFTER_SCHEDULE_DELAY;
         dgDeployConfig.MAX_AFTER_SCHEDULE_DELAY = _MAX_AFTER_SCHEDULE_DELAY;
@@ -264,67 +265,14 @@
         if (isEmergencyProtectionEnabled) {
             _emergencyGovernance = _deployTimelockedGovernance({governance: address(_lido.voting), timelock: _timelock});
 
-<<<<<<< HEAD
             DGContractsDeployment.deployEmergencyProtectedTimelockContracts(lidoAddresses, dgDeployConfig, contracts);
-=======
-            _adminExecutor.execute(
-                address(_timelock),
-                0,
-                abi.encodeCall(
-                    _timelock.setEmergencyProtectionActivationCommittee, (address(_emergencyActivationCommittee))
-                )
-            );
-            _adminExecutor.execute(
-                address(_timelock),
-                0,
-                abi.encodeCall(
-                    _timelock.setEmergencyProtectionExecutionCommittee, (address(_emergencyExecutionCommittee))
-                )
-            );
-            _adminExecutor.execute(
-                address(_timelock),
-                0,
-                abi.encodeCall(
-                    _timelock.setEmergencyProtectionEndDate, (_EMERGENCY_PROTECTION_DURATION.addTo(Timestamps.now()))
-                )
-            );
-            _adminExecutor.execute(
-                address(_timelock), 0, abi.encodeCall(_timelock.setEmergencyModeDuration, (_EMERGENCY_MODE_DURATION))
-            );
-
-            _adminExecutor.execute(
-                address(_timelock), 0, abi.encodeCall(_timelock.setEmergencyGovernance, (address(_emergencyGovernance)))
-            );
-        }
-    }
-
-    function _finalizeEmergencyProtectedTimelockDeploy(IGovernance governance) internal {
-        _adminExecutor.execute(address(_timelock), 0, abi.encodeCall(_timelock.setGovernance, (address(governance))));
-        _adminExecutor.transferOwnership(address(_timelock));
-    }
->>>>>>> 7ca533ff
 
             _emergencyGovernance = contracts.emergencyGovernance;
         }
     }
 
     function _deployEmergencyProtectedTimelock(Executor adminExecutor) internal returns (EmergencyProtectedTimelock) {
-<<<<<<< HEAD
         return DGContractsDeployment.deployEmergencyProtectedTimelock(address(adminExecutor), dgDeployConfig);
-=======
-        return new EmergencyProtectedTimelock({
-            adminExecutor: address(adminExecutor),
-            sanityCheckParams: EmergencyProtectedTimelock.SanityCheckParams({
-                minExecutionDelay: _MIN_EXECUTION_DELAY,
-                maxAfterSubmitDelay: _MAX_AFTER_SUBMIT_DELAY,
-                maxAfterScheduleDelay: _MAX_AFTER_SCHEDULE_DELAY,
-                maxEmergencyModeDuration: _MAX_EMERGENCY_MODE_DURATION,
-                maxEmergencyProtectionDuration: _MAX_EMERGENCY_PROTECTION_DURATION
-            }),
-            afterSubmitDelay: _AFTER_SUBMIT_DELAY,
-            afterScheduleDelay: _AFTER_SCHEDULE_DELAY
-        });
->>>>>>> 7ca533ff
     }
 
     // ---
