--- conflicted
+++ resolved
@@ -9,7 +9,6 @@
 # solc-version = "0.8.26"
 optimizer=true
 no-match-path = 'test/kontrol/*'
-<<<<<<< HEAD
 fs_permissions = [
     { access = "read", path = "./test/regressions"},
     { access = "read-write", path = "./deploy-config"},
@@ -17,13 +16,8 @@
 ]
 gas_limit = "18446744073709551615"
 memory_limit = 17179869184 # 16gb
-=======
-fs_permissions = [{ access = "read", path = "./"}]
+
 ignored_warnings_from = ["test/kontrol"]
-
-# TODO: remove the next line. This is a quick fix for the existing tests that is required for tests to pass after upgrade of Foundry to v1.0.0.
-allow_internal_expect_revert = true
->>>>>>> 2a21f9ab
 
 [profile.kprove]
 src = 'test/kontrol'
