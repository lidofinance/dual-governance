// SPDX-License-Identifier: MIT
pragma solidity 0.8.23;

import {Duration} from "./types/Duration.sol";
import {Timestamp} from "./types/Timestamp.sol";
import {ITimelock, IGovernance} from "./interfaces/ITimelock.sol";

import {ConfigurationProvider} from "./ConfigurationProvider.sol";
import {Proposers, Proposer} from "./libraries/Proposers.sol";
import {ExecutorCall} from "./libraries/Proposals.sol";
import {EmergencyProtection} from "./libraries/EmergencyProtection.sol";
import {State, DualGovernanceState} from "./libraries/DualGovernanceState.sol";

contract DualGovernance is IGovernance, ConfigurationProvider {
    using Proposers for Proposers.State;
    using DualGovernanceState for DualGovernanceState.Store;

    event TiebreakerSet(address tiebreakCommittee);
    event ProposalScheduled(uint256 proposalId);

    error ProposalNotExecutable(uint256 proposalId);
    error NotTiebreaker(address account, address tiebreakCommittee);

    ITimelock public immutable TIMELOCK;

    address internal _tiebreaker;

    Proposers.State internal _proposers;
    DualGovernanceState.Store internal _dgState;
    EmergencyProtection.State internal _emergencyProtection;

    constructor(
        address config,
        address timelock,
        address escrowMasterCopy,
        address adminProposer
    ) ConfigurationProvider(config) {
        TIMELOCK = ITimelock(timelock);

        _dgState.initialize(escrowMasterCopy);
        _proposers.register(adminProposer, CONFIG.ADMIN_EXECUTOR());
    }

    function submitProposal(ExecutorCall[] calldata calls) external returns (uint256 proposalId) {
        _proposers.checkProposer(msg.sender);
        _dgState.activateNextState(CONFIG.getDualGovernanceConfig());
        _dgState.checkProposalsCreationAllowed();
        Proposer memory proposer = _proposers.get(msg.sender);
        proposalId = TIMELOCK.submit(proposer.executor, calls);
    }

    function scheduleProposal(uint256 proposalId) external {
        _dgState.activateNextState(CONFIG.getDualGovernanceConfig());
<<<<<<< HEAD

        uint256 proposalSubmissionTime = TIMELOCK.getProposalSubmissionTime(proposalId);
=======
        Timestamp proposalSubmissionTime = TIMELOCK.schedule(proposalId);
>>>>>>> 2f967c9d
        _dgState.checkCanScheduleProposal(proposalSubmissionTime);

        TIMELOCK.schedule(proposalId);
        
        emit ProposalScheduled(proposalId);
    }

    function cancelAllPendingProposals() external {
        _proposers.checkAdminProposer(CONFIG, msg.sender);
        TIMELOCK.cancelAllNonExecutedProposals();
    }

    function getVetoSignallingEscrow() external view returns (address) {
        return address(_dgState.signallingEscrow);
    }

    function getRageQuitEscrow() external view returns (address) {
        return address(_dgState.rageQuitEscrow);
    }

    function canSchedule(uint256 proposalId) external view returns (bool) {
        return _dgState.isProposalsAdoptionAllowed() && TIMELOCK.canSchedule(proposalId);
    }

    // ---
    // Dual Governance State
    // ---

    function activateNextState() external {
        _dgState.activateNextState(CONFIG.getDualGovernanceConfig());
    }

    function getCurrentState() external view returns (State) {
        return _dgState.currentState();
    }

    function getVetoSignallingState()
        external
        view
        returns (bool isActive, Duration duration, Timestamp activatedAt, Timestamp enteredAt)
    {
        (isActive, duration, activatedAt, enteredAt) = _dgState.getVetoSignallingState(CONFIG.getDualGovernanceConfig());
    }

    function getVetoSignallingDeactivationState()
        external
        view
        returns (bool isActive, Duration duration, Timestamp enteredAt)
    {
        (isActive, duration, enteredAt) = _dgState.getVetoSignallingDeactivationState(CONFIG.getDualGovernanceConfig());
    }

    function getVetoSignallingDuration() external view returns (Duration) {
        return _dgState.getVetoSignallingDuration(CONFIG.getDualGovernanceConfig());
    }

    function isSchedulingEnabled() external view returns (bool) {
        return _dgState.isProposalsAdoptionAllowed();
    }

    // ---
    // Proposers & Executors Management
    // ---

    function registerProposer(address proposer, address executor) external {
        _checkAdminExecutor(msg.sender);
        _proposers.register(proposer, executor);
    }

    function unregisterProposer(address proposer) external {
        _checkAdminExecutor(msg.sender);
        _proposers.unregister(CONFIG, proposer);
    }

    function getProposer(address account) external view returns (Proposer memory proposer) {
        proposer = _proposers.get(account);
    }

    function getProposers() external view returns (Proposer[] memory proposers) {
        proposers = _proposers.all();
    }

    function isProposer(address account) external view returns (bool) {
        return _proposers.isProposer(account);
    }

    function isExecutor(address account) external view returns (bool) {
        return _proposers.isExecutor(account);
    }

    // ---
    // Tiebreaker Protection
    // ---

    function tiebreakerScheduleProposal(uint256 proposalId) external {
        _checkTiebreakerCommittee(msg.sender);
        _dgState.activateNextState(CONFIG.getDualGovernanceConfig());
        _dgState.checkTiebreak(CONFIG);
        TIMELOCK.schedule(proposalId);
    }

    function setTiebreakerCommittee(address newTiebreaker) external {
        _checkAdminExecutor(msg.sender);
        address oldTiebreaker = _tiebreaker;
        if (newTiebreaker != oldTiebreaker) {
            _tiebreaker = newTiebreaker;
            emit TiebreakerSet(newTiebreaker);
        }
    }

    // ---
    // Internal Helper Methods
    // ---

    function _checkTiebreakerCommittee(address account) internal view {
        if (account != _tiebreaker) {
            revert NotTiebreaker(account, _tiebreaker);
        }
    }
}<|MERGE_RESOLUTION|>--- conflicted
+++ resolved
@@ -51,16 +51,12 @@
 
     function scheduleProposal(uint256 proposalId) external {
         _dgState.activateNextState(CONFIG.getDualGovernanceConfig());
-<<<<<<< HEAD
 
-        uint256 proposalSubmissionTime = TIMELOCK.getProposalSubmissionTime(proposalId);
-=======
-        Timestamp proposalSubmissionTime = TIMELOCK.schedule(proposalId);
->>>>>>> 2f967c9d
+        Timestamp proposalSubmissionTime = TIMELOCK.getProposalSubmissionTime(proposalId);
         _dgState.checkCanScheduleProposal(proposalSubmissionTime);
 
         TIMELOCK.schedule(proposalId);
-        
+
         emit ProposalScheduled(proposalId);
     }
 
