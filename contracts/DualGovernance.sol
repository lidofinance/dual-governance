// SPDX-License-Identifier: MIT
pragma solidity 0.8.26;

import {Duration} from "./types/Duration.sol";
import {Timestamp} from "./types/Timestamp.sol";

import {IStETH} from "./interfaces/IStETH.sol";
import {IWstETH} from "./interfaces/IWstETH.sol";
import {IWithdrawalQueue} from "./interfaces/IWithdrawalQueue.sol";
import {IEscrow} from "./interfaces/IEscrow.sol";
import {ITimelock} from "./interfaces/ITimelock.sol";
import {ITiebreaker} from "./interfaces/ITiebreaker.sol";
import {IDualGovernance} from "./interfaces/IDualGovernance.sol";
import {IResealManager} from "./interfaces/IResealManager.sol";
import {IDualGovernanceConfigProvider} from "./interfaces/IDualGovernanceConfigProvider.sol";

import {Proposers} from "./libraries/Proposers.sol";
import {Tiebreaker} from "./libraries/Tiebreaker.sol";
import {ExternalCall} from "./libraries/ExternalCalls.sol";
import {Resealer} from "./libraries/Resealer.sol";
import {State, DualGovernanceStateMachine} from "./libraries/DualGovernanceStateMachine.sol";

import {Escrow} from "./Escrow.sol";

/// @title Dual Governance
/// @notice Main contract for the Dual Governance system, serving as the central interface for proposal submission
///     and scheduling. The contract is organized as a state machine, managing transitions between governance states
///     and coordinating interactions between the Signalling Escrow and Rage Quit Escrow. It enables stETH, wstETH,
///     and unstETH holders to participate in the governance process and influence dynamic timelock mechanisms based
///     on their locked assets.
contract DualGovernance is IDualGovernance {
    using Proposers for Proposers.Context;
    using Tiebreaker for Tiebreaker.Context;
    using DualGovernanceStateMachine for DualGovernanceStateMachine.Context;
    using Resealer for Resealer.Context;

    // ---
    // Errors
    // ---

    error CallerIsNotResealCommittee(address caller);
    error CallerIsNotAdminExecutor(address caller);
    error CallerIsNotProposalsCanceller(address caller);
    error InvalidProposalsCanceller(address canceller);
    error ProposalSubmissionBlocked();
    error ProposalSchedulingBlocked(uint256 proposalId);
    error ResealIsNotAllowedInNormalState();

    // ---
    // Events
    // ---

    event CancelAllPendingProposalsSkipped();
    event CancelAllPendingProposalsExecuted();
    event EscrowMasterCopyDeployed(IEscrow escrowMasterCopy);
<<<<<<< HEAD
    event ResealCommitteeSet(address resealCommittee);
    event ProposalsCancellerSet(address proposalsCanceller);
=======
>>>>>>> 84ac198e

    // ---
    // Sanity Check Parameters & Immutables
    // ---

    /// @notice The parameters for the sanity checks.
    /// @param minWithdrawalsBatchSize The minimum number of withdrawal requests allowed to create during a single call of
    ///     the `Escrow.requestNextWithdrawalsBatch(batchSize)` method.
    /// @param minTiebreakerActivationTimeout The lower bound for the time the Dual Governance must spend in the "locked" state
    ///     before the tiebreaker committee is allowed to schedule proposals.
    /// @param maxTiebreakerActivationTimeout The upper bound for the time the Dual Governance must spend in the "locked" state
    ///     before the tiebreaker committee is allowed to schedule proposals.
    /// @param maxSealableWithdrawalBlockersCount The upper bound for the number of sealable withdrawal blockers allowed to be
    ///     registered in the Dual Governance. This parameter prevents filling the sealable withdrawal blockers
    ///     with so many items that tiebreaker calls would revert due to out-of-gas errors.
    struct SanityCheckParams {
        uint256 minWithdrawalsBatchSize;
        Duration minTiebreakerActivationTimeout;
        Duration maxTiebreakerActivationTimeout;
        uint256 maxSealableWithdrawalBlockersCount;
    }

    /// @notice The lower bound for the time the Dual Governance must spend in the "locked" state
    ///     before the tiebreaker committee is allowed to schedule proposals.
    Duration public immutable MIN_TIEBREAKER_ACTIVATION_TIMEOUT;

    /// @notice The upper bound for the time the Dual Governance must spend in the "locked" state
    ///     before the tiebreaker committee is allowed to schedule proposals.
    Duration public immutable MAX_TIEBREAKER_ACTIVATION_TIMEOUT;

    /// @notice The upper bound for the number of sealable withdrawal blockers allowed to be
    ///     registered in the Dual Governance. This parameter prevents filling the sealable withdrawal blockers
    ///     with so many items that tiebreaker calls would revert due to out-of-gas errors.
    uint256 public immutable MAX_SEALABLE_WITHDRAWAL_BLOCKERS_COUNT;

    // ---
    // External Dependencies
    // ---

    /// @notice The external dependencies of the Dual Governance system.
    /// @param stETH The address of the stETH token.
    /// @param wstETH The address of the wstETH token.
    /// @param withdrawalQueue The address of Lido's Withdrawal Queue and the unstETH token.
    /// @param timelock The address of the Timelock contract.
    /// @param resealManager The address of the Reseal Manager.
    /// @param configProvider The address of the Dual Governance Config Provider.
    struct ExternalDependencies {
        IStETH stETH;
        IWstETH wstETH;
        IWithdrawalQueue withdrawalQueue;
        ITimelock timelock;
        IResealManager resealManager;
        IDualGovernanceConfigProvider configProvider;
    }

    /// @notice The address of the Timelock contract.
    ITimelock public immutable TIMELOCK;

    /// @notice The address of the Escrow contract used as the implementation for the Signalling and Rage Quit
    ///     instances of the Escrows managed by the DualGovernance contract.
    IEscrow public immutable ESCROW_MASTER_COPY;

    // ---
    // Aspects
    // ---

    /// @dev The functionality to manage the proposer -> executor pairs.
    Proposers.Context internal _proposers;

    /// @dev The functionality of the tiebreaker to handle "deadlocks" of the Dual Governance.
    Tiebreaker.Context internal _tiebreaker;

    /// @dev The state machine implementation controlling the state of the Dual Governance.
    DualGovernanceStateMachine.Context internal _stateMachine;

    /// @dev The functionality for sealing/resuming critical components of Lido protocol.
    Resealer.Context internal _resealer;

    /// @dev The address authorized to call `cancelAllPendingProposals()`, allowing it to cancel all proposals that are
    ///     submitted or scheduled but not yet executed.
    address internal _proposalsCanceller;

    // ---
    // Constructor
    // ---

    constructor(ExternalDependencies memory dependencies, SanityCheckParams memory sanityCheckParams) {
        TIMELOCK = dependencies.timelock;

        MIN_TIEBREAKER_ACTIVATION_TIMEOUT = sanityCheckParams.minTiebreakerActivationTimeout;
        MAX_TIEBREAKER_ACTIVATION_TIMEOUT = sanityCheckParams.maxTiebreakerActivationTimeout;
        MAX_SEALABLE_WITHDRAWAL_BLOCKERS_COUNT = sanityCheckParams.maxSealableWithdrawalBlockersCount;

        ESCROW_MASTER_COPY = new Escrow({
            dualGovernance: this,
            stETH: dependencies.stETH,
            wstETH: dependencies.wstETH,
            withdrawalQueue: dependencies.withdrawalQueue,
            minWithdrawalsBatchSize: sanityCheckParams.minWithdrawalsBatchSize
        });
        emit EscrowMasterCopyDeployed(ESCROW_MASTER_COPY);

        _stateMachine.initialize(dependencies.configProvider, ESCROW_MASTER_COPY);
        _resealer.setResealManager(address(dependencies.resealManager));
    }

    // ---
    // Proposals Flow
    // ---

    /// @notice Allows a registered proposer to submit a proposal to the Dual Governance system. Proposals can only
    ///     be submitted if the system is not in the `VetoSignallingDeactivation` or `VetoCooldown` state.
    ///     Each proposal contains a list of external calls to be executed sequentially, and will revert if
    ///     any call fails during execution.
    /// @param calls An array of `ExternalCall` structs representing the actions to be executed sequentially when
    ///     the proposal is executed. Each call in the array will be executed one-by-one in the specified order.
    ///     If any call reverts, the entire proposal execution will revert.
    /// @param metadata A string containing additional context or information about the proposal. This can be used
    ///     to provide a description, rationale, or other details relevant to the proposal.
    /// @return proposalId The unique identifier of the submitted proposal. This ID can be used to reference the proposal
    ///     in future operations (scheduling and execution) with the proposal.
    function submitProposal(
        ExternalCall[] calldata calls,
        string calldata metadata
    ) external returns (uint256 proposalId) {
        _stateMachine.activateNextState(ESCROW_MASTER_COPY);
        if (!_stateMachine.canSubmitProposal({useEffectiveState: false})) {
            revert ProposalSubmissionBlocked();
        }
        Proposers.Proposer memory proposer = _proposers.getProposer(msg.sender);
        proposalId = TIMELOCK.submit(proposer.executor, calls, metadata);
    }

    /// @notice Schedules a previously submitted proposal for execution in the Dual Governance system.
    ///     The proposal can only be scheduled if the current state allows scheduling of the given proposal based on
    ///     the submission time, when the `Escrow.getAfterScheduleDelay()` has passed and proposal wasn't cancelled
    ///     or scheduled earlier.
    /// @param proposalId The unique identifier of the proposal to be scheduled. This ID is obtained when the proposal
    ///     is initially submitted to the timelock contract.
    function scheduleProposal(uint256 proposalId) external {
        _stateMachine.activateNextState(ESCROW_MASTER_COPY);
        Timestamp proposalSubmittedAt = TIMELOCK.getProposalDetails(proposalId).submittedAt;
        if (!_stateMachine.canScheduleProposal({useEffectiveState: false, proposalSubmittedAt: proposalSubmittedAt})) {
            revert ProposalSchedulingBlocked(proposalId);
        }
        TIMELOCK.schedule(proposalId);
    }

    /// @notice Allows authorized proposer to cancel all previously submitted or scheduled
    ///     but not yet executed proposals when the Dual Governance system is in the `VetoSignalling`
    ///     or `VetoSignallingDeactivation` state.
    /// @dev If the Dual Governance state is not `VetoSignalling` or `VetoSignallingDeactivation`, the function will
    ///     exit early, emitting the `CancelAllPendingProposalsSkipped` event without canceling any proposals.
    /// @return isProposalsCancelled A boolean indicating whether the proposals were successfully canceled (`true`)
    ///     or the cancellation was skipped due to an inappropriate state (`false`).
    function cancelAllPendingProposals() external returns (bool) {
        _stateMachine.activateNextState(ESCROW_MASTER_COPY);

        if (msg.sender != _proposalsCanceller) {
            revert CallerIsNotProposalsCanceller(msg.sender);
        }

        if (!_stateMachine.canCancelAllPendingProposals({useEffectiveState: false})) {
            /// @dev Some proposer contracts, like Aragon Voting, may not support canceling decisions that have already
            ///     reached consensus. This could lead to a situation where a proposer’s cancelAllPendingProposals() call
            ///     becomes unexecutable if the Dual Governance state changes. However, it might become executable again if
            ///     the system state shifts back to VetoSignalling or VetoSignallingDeactivation.
            ///     To avoid such a scenario, an early return is used instead of a revert when proposals cannot be canceled
            ///     due to an unsuitable Dual Governance state.
            emit CancelAllPendingProposalsSkipped();
            return false;
        }

        TIMELOCK.cancelAllNonExecutedProposals();
        emit CancelAllPendingProposalsExecuted();
        return true;
    }

    /// @notice Returns whether proposal submission is allowed based on the current `effective` state of the Dual Governance system.
    /// @dev Proposal submission is forbidden in the `VetoSignalling` and `VetoSignallingDeactivation` states.
    /// @return canSubmitProposal A boolean value indicating whether proposal submission is allowed (`true`) or not (`false`)
    ///     based on the current `effective` state of the Dual Governance system.
    function canSubmitProposal() external view returns (bool) {
        return _stateMachine.canSubmitProposal({useEffectiveState: true});
    }

    /// @notice Returns whether a previously submitted proposal can be scheduled for execution based on the `effective`
    ///     state of the Dual Governance system, the proposal's submission time, and its current status.
    /// @dev Proposal scheduling is allowed only if all the following conditions are met:
    ///     - The Dual Governance system is in the `Normal` or `VetoCooldown` state.
    ///     - If the system is in the `VetoCooldown` state, the proposal must have been submitted before the system
    ///         last entered the `VetoSignalling` state.
    ///     - The proposal has not already been scheduled, canceled, or executed.
    ///     - The required delay period, as defined by `Escrow.getAfterSubmitDelay()`, has elapsed since the proposal
    ///         was submitted.
    /// @param proposalId The unique identifier of the proposal to check.
    /// @return canScheduleProposal A boolean value indicating whether the proposal can be scheduled (`true`) or
    ///     not (`false`) based on the current `effective` state of the Dual Governance system and the proposal's status.
    function canScheduleProposal(uint256 proposalId) external view returns (bool) {
        Timestamp proposalSubmittedAt = TIMELOCK.getProposalDetails(proposalId).submittedAt;
        return _stateMachine.canScheduleProposal({useEffectiveState: true, proposalSubmittedAt: proposalSubmittedAt})
            && TIMELOCK.canSchedule(proposalId);
    }

    /// @notice Indicates whether the cancellation of all pending proposals is allowed based on the `effective` state
    ///     of the Dual Governance system, ensuring that the cancellation will not be skipped when calling the
    ///     `DualGovernance.cancelAllPendingProposals()` method.
    /// @dev Proposal cancellation is only allowed when the Dual Governance system is in the `VetoSignalling` or
    ///     `VetoSignallingDeactivation` states. In any other state, the cancellation will be skipped and no proposals
    ///     will be canceled.
    /// @return canCancelAllPendingProposals A boolean value indicating whether the pending proposals can be
    ///     canceled (`true`) or not (`false`) based on the current `effective` state of the Dual Governance system.
    function canCancelAllPendingProposals() external view returns (bool) {
        return _stateMachine.canCancelAllPendingProposals({useEffectiveState: true});
    }

    // ---
    // Dual Governance State
    // ---

    /// @notice Updates the state of the Dual Governance State Machine if a state transition is possible.
    /// @dev This function should be called when the `persisted` and `effective` states of the system are not equal.
    ///     If the states are already synchronized, the function will complete without making any changes to the system state.
    function activateNextState() external {
        _stateMachine.activateNextState(ESCROW_MASTER_COPY);
    }

    /// @notice Updates the address of the configuration provider for the Dual Governance system.
    /// @param newConfigProvider The address of the new configuration provider contract.
    function setConfigProvider(IDualGovernanceConfigProvider newConfigProvider) external {
        _checkCallerIsAdminExecutor();
        _stateMachine.setConfigProvider(newConfigProvider);
    }

    function setProposalsCanceller(address newProposalsCanceller) external {
        _checkCallerIsAdminExecutor();

        if (newProposalsCanceller == address(0) || newProposalsCanceller == _proposalsCanceller) {
            revert InvalidProposalsCanceller(newProposalsCanceller);
        }

        _proposalsCanceller = newProposalsCanceller;
        emit ProposalsCancellerSet(newProposalsCanceller);
    }

    function getProposalsCanceller() external view returns (address) {
        return _proposalsCanceller;
    }

    /// @notice Returns the current configuration provider address for the Dual Governance system.
    /// @return configProvider The address of the current configuration provider contract.
    function getConfigProvider() external view returns (IDualGovernanceConfigProvider) {
        return _stateMachine.configProvider;
    }

    /// @notice Returns the address of the veto signaling escrow contract.
    /// @return vetoSignallingEscrow The address of the veto signaling escrow contract.
    function getVetoSignallingEscrow() external view returns (address) {
        return address(_stateMachine.signallingEscrow);
    }

    /// @notice Returns the address of the rage quit escrow contract used in the most recent or ongoing rage quit.
    /// @dev The returned address will be the zero address if no rage quits have occurred in the system.
    /// @return rageQuitEscrow The address of the rage quit escrow contract.
    function getRageQuitEscrow() external view returns (address) {
        return address(_stateMachine.rageQuitEscrow);
    }

    /// @notice Returns the most recently stored (`persisted`) state of the Dual Governance State Machine.
    /// @return persistedState The current persisted state of the system.
    function getPersistedState() external view returns (State persistedState) {
        persistedState = _stateMachine.getPersistedState();
    }

    /// @notice Returns the current `effective` state of the Dual Governance State Machine.
    /// @dev The effective state represents the state the system would transition to upon calling `activateNextState()`.
    /// @return effectiveState The current effective state of the system.
    function getEffectiveState() external view returns (State effectiveState) {
        effectiveState = _stateMachine.getEffectiveState();
    }

    /// @notice Returns detailed information about the current state of the Dual Governance State Machine.
    /// @return stateDetails A struct containing comprehensive details about the current state of the system, including:
    ///     - `effectiveState`: The `effective` state of the Dual Governance system.
    ///     - `persistedState`: The `persisted` state of the Dual Governance system.
    ///     - `persistedStateEnteredAt`: The timestamp when the system entered the current `persisted` state.
    ///     - `vetoSignallingActivatedAt`: The timestamp when `VetoSignalling` was last activated.
    ///     - `vetoSignallingReactivationTime`: The timestamp of the last transition from `VetoSignallingDeactivation`
    ///            to `VetoSignalling`.
    ///     - `normalOrVetoCooldownExitedAt`: The timestamp of the last exit from either the `Normal` or `VetoCooldown` state.
    ///     - `rageQuitRound`: The current count of consecutive Rage Quit rounds, starting from 0.
    ///     - `vetoSignallingDuration`: The expected duration of the `VetoSignalling` state, based on the support for rage quit
    ///        in the veto signalling escrow contract.
    function getStateDetails() external view returns (StateDetails memory stateDetails) {
        return _stateMachine.getStateDetails();
    }

    // ---
    // Proposers & Executors Management
    // ---

    /// @notice Registers a new proposer with the associated executor in the system.
    /// @dev Multiple proposers can share the same executor contract, but each proposer must be unique.
    /// @param proposerAccount The address of the proposer to register.
    /// @param executor The address of the executor contract associated with the proposer.
    function registerProposer(address proposerAccount, address executor) external {
        _checkCallerIsAdminExecutor();
        _proposers.register(proposerAccount, executor);
    }

    /// @notice Updates the executor associated with a specified proposer.
    /// @dev Ensures that at least one proposer remains assigned to the `adminExecutor` following the update.
    ///     Reverts if updating the proposer’s executor would leave the `adminExecutor` without any associated proposer.
    /// @param proposerAccount The address of the proposer whose executor is being updated.
    /// @param executor The new executor address to assign to the proposer.
    function setProposerExecutor(address proposerAccount, address executor) external {
        _checkCallerIsAdminExecutor();
        _proposers.setProposerExecutor(proposerAccount, executor);

        /// @dev after update of the proposer, check that admin executor still belongs to some proposer
        _proposers.checkRegisteredExecutor(TIMELOCK.getAdminExecutor());
    }

    /// @notice Unregisters a proposer from the system.
    /// @dev Ensures that at least one proposer remains associated with the `adminExecutor`. If an attempt is made to
    ///     remove the last proposer assigned to the `adminExecutor`, the function will revert.
    /// @param proposer The address of the proposer to unregister.
    function unregisterProposer(address proposer) external {
        _checkCallerIsAdminExecutor();

        _proposers.unregister(proposer);

        /// @dev after the removal of the proposer, check that admin executor still belongs to some proposer
        _proposers.checkRegisteredExecutor(TIMELOCK.getAdminExecutor());
    }

    /// @notice Checks whether the given `account` is a registered proposer.
    /// @param account The address to check.
    /// @return isProposer A boolean value indicating whether the `account` is a registered
    ///     proposer (`true`) or not (`false`).
    function isProposer(address account) external view returns (bool) {
        return _proposers.isProposer(account);
    }

    /// @notice Returns the proposer data if the given `account` is a registered proposer.
    /// @param account The address of the proposer to retrieve information for.
    /// @return proposer A Proposer struct containing the data of the registered proposer, including:
    ///     - `account`: The address of the registered proposer.
    ///     - `executor`: The address of the executor associated with the proposer.
    function getProposer(address account) external view returns (Proposers.Proposer memory proposer) {
        proposer = _proposers.getProposer(account);
    }

    /// @notice Returns the information about all registered proposers.
    /// @return proposers An array of `Proposer` structs containing the data of all registered proposers.
    function getProposers() external view returns (Proposers.Proposer[] memory proposers) {
        proposers = _proposers.getAllProposers();
    }

    /// @notice Checks whether the given `account` is associated with an executor contract in the system.
    /// @param account The address to check.
    /// @return isExecutor A boolean value indicating whether the `account` is a registered
    ///     executor (`true`) or not (`false`).
    function isExecutor(address account) external view returns (bool) {
        return _proposers.isExecutor(account);
    }

    // ---
    // Tiebreaker Protection
    // ---

    /// @notice Adds a unique address of a sealable contract that can be paused and may cause a Dual Governance tie (deadlock).
    /// @dev A tie may occur when user withdrawal requests cannot be processed due to the paused state of a registered sealable
    ///     withdrawal blocker while the Dual Governance system is in the RageQuit state.
    ///     The contract being added must implement the `ISealable` interface.
    /// @param sealableWithdrawalBlocker The address of the sealable contract to be added as a tiebreaker withdrawal blocker.
    function addTiebreakerSealableWithdrawalBlocker(address sealableWithdrawalBlocker) external {
        _checkCallerIsAdminExecutor();
        _tiebreaker.addSealableWithdrawalBlocker(sealableWithdrawalBlocker, MAX_SEALABLE_WITHDRAWAL_BLOCKERS_COUNT);
    }

    /// @notice Removes a previously registered sealable contract from the system.
    /// @param sealableWithdrawalBlocker The address of the sealable contract to be removed.
    function removeTiebreakerSealableWithdrawalBlocker(address sealableWithdrawalBlocker) external {
        _checkCallerIsAdminExecutor();
        _tiebreaker.removeSealableWithdrawalBlocker(sealableWithdrawalBlocker);
    }

    /// @notice Sets the new address of the tiebreaker committee in the system.
    /// @param tiebreakerCommittee The address of the new tiebreaker committee.
    function setTiebreakerCommittee(address tiebreakerCommittee) external {
        _checkCallerIsAdminExecutor();
        _tiebreaker.setTiebreakerCommittee(tiebreakerCommittee);
    }

    /// @notice Sets the new value for the tiebreaker activation timeout.
    /// @dev If the Dual Governance system remains out of the `Normal` or `VetoCooldown` state for longer than
    ///     the `tiebreakerActivationTimeout` duration, the tiebreaker committee is allowed to schedule
    ///     submitted proposals.
    /// @param tiebreakerActivationTimeout The new duration for the tiebreaker activation timeout.
    function setTiebreakerActivationTimeout(Duration tiebreakerActivationTimeout) external {
        _checkCallerIsAdminExecutor();
        _tiebreaker.setTiebreakerActivationTimeout(
            MIN_TIEBREAKER_ACTIVATION_TIMEOUT, tiebreakerActivationTimeout, MAX_TIEBREAKER_ACTIVATION_TIMEOUT
        );
    }

    /// @notice Allows the tiebreaker committee to resume a paused sealable contract when the system is in a tie state.
    /// @param sealable The address of the sealable contract to be resumed.
    function tiebreakerResumeSealable(address sealable) external {
        _tiebreaker.checkCallerIsTiebreakerCommittee();
        _stateMachine.activateNextState(ESCROW_MASTER_COPY);
        _tiebreaker.checkTie(_stateMachine.getPersistedState(), _stateMachine.normalOrVetoCooldownExitedAt);
        _resealer.resealManager.resume(sealable);
    }

    /// @notice Allows the tiebreaker committee to schedule for execution a submitted proposal when
    ///     the system is in a tie state.
    /// @param proposalId The unique identifier of the proposal to be scheduled.
    function tiebreakerScheduleProposal(uint256 proposalId) external {
        _tiebreaker.checkCallerIsTiebreakerCommittee();
        _stateMachine.activateNextState(ESCROW_MASTER_COPY);
        _tiebreaker.checkTie(_stateMachine.getPersistedState(), _stateMachine.normalOrVetoCooldownExitedAt);
        TIMELOCK.schedule(proposalId);
    }

    /// @notice Returns detailed information about the current tiebreaker state based on the `effective` state of the system.
    /// @return tiebreakerState A struct containing detailed information about the current state of the tiebreaker system, including:
    ///     - `isTie`: Indicates whether the system is in a tie state, allowing the tiebreaker committee to schedule proposals
    ///             or resume sealable contracts.
    ///     - `tiebreakerCommittee`: The address of the current tiebreaker committee.
    ///     - `tiebreakerActivationTimeout`: The required duration the system must remain in a "locked" state
    ///             (not in `Normal` or `VetoCooldown` state) before the tiebreaker committee is permitted to take actions.
    ///     - `sealableWithdrawalBlockers`: An array of sealable contracts registered in the system as withdrawal blockers.
    function getTiebreakerDetails() external view returns (ITiebreaker.TiebreakerDetails memory tiebreakerState) {
        return _tiebreaker.getTiebreakerDetails(_stateMachine.getStateDetails());
    }

    // ---
    // Sealables Resealing
    // ---

    /// @notice Allows the reseal committee to "reseal" (pause indefinitely) an instance of a sealable contract through
    ///     the ResealManager contract.
    /// @param sealable The address of the sealable contract to be resealed.
    function resealSealable(address sealable) external {
        _stateMachine.activateNextState(ESCROW_MASTER_COPY);
        if (_stateMachine.getPersistedState() == State.Normal) {
            revert ResealIsNotAllowedInNormalState();
        }
        _resealer.checkCallerIsResealCommittee();
        _resealer.resealManager.reseal(sealable);
    }

    /// @notice Sets the address of the reseal committee.
    /// @param resealCommittee The address of the new reseal committee.
    function setResealCommittee(address resealCommittee) external {
        _checkCallerIsAdminExecutor();
        _resealer.setResealCommittee(resealCommittee);
    }

    /// @notice Sets the address of the Reseal Manager.
    /// @param resealManager The address of the new Reseal Manager.
    function setResealManager(address resealManager) external {
        _checkCallerIsAdminExecutor();
        _resealer.setResealManager(resealManager);
    }

    /// @notice Gets the address of the Reseal Manager.
    /// @return resealManager The address of the Reseal Manager.
    function getResealManager() external view returns (IResealManager) {
        return _resealer.resealManager;
    }

    /// @notice Gets the address of the reseal committee.
    /// @return resealCommittee The address of the reseal committee.
    function getResealCommittee() external view returns (address) {
        return _resealer.resealCommittee;
    }

    // ---
    // Internal methods
    // ---

    function _checkCallerIsAdminExecutor() internal view {
        if (TIMELOCK.getAdminExecutor() != msg.sender) {
            revert CallerIsNotAdminExecutor(msg.sender);
        }
    }
}<|MERGE_RESOLUTION|>--- conflicted
+++ resolved
@@ -53,11 +53,7 @@
     event CancelAllPendingProposalsSkipped();
     event CancelAllPendingProposalsExecuted();
     event EscrowMasterCopyDeployed(IEscrow escrowMasterCopy);
-<<<<<<< HEAD
-    event ResealCommitteeSet(address resealCommittee);
     event ProposalsCancellerSet(address proposalsCanceller);
-=======
->>>>>>> 84ac198e
 
     // ---
     // Sanity Check Parameters & Immutables
