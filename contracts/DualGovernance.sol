// SPDX-License-Identifier: MIT
pragma solidity 0.8.26;

import {Duration} from "./types/Duration.sol";
<<<<<<< HEAD
import {Timestamp} from "./types/Timestamp.sol";
import {ITimelock} from "./interfaces/ITimelock.sol";
import {IResealManager} from "./interfaces/IResealManager.sol";
import {IDualGovernanceConfigProvider} from "./interfaces/IDualGovernanceConfigProvider.sol";
=======
>>>>>>> c44bb650

import {IStETH} from "./interfaces/IStETH.sol";
import {IWstETH} from "./interfaces/IWstETH.sol";
import {ITimelock} from "./interfaces/ITimelock.sol";
import {ITiebreaker} from "./interfaces/ITiebreaker.sol";
import {IWithdrawalQueue} from "./interfaces/IWithdrawalQueue.sol";
import {IDualGovernance} from "./interfaces/IDualGovernance.sol";
import {IResealManager} from "./interfaces/IResealManager.sol";

import {Proposers} from "./libraries/Proposers.sol";
import {Tiebreaker} from "./libraries/Tiebreaker.sol";
import {ExternalCall} from "./libraries/ExternalCalls.sol";
import {DualGovernanceConfig} from "./libraries/DualGovernanceConfig.sol";
import {State, DualGovernanceStateMachine} from "./libraries/DualGovernanceStateMachine.sol";

import {Escrow} from "./Escrow.sol";

contract DualGovernance is IDualGovernance {
    using Proposers for Proposers.Context;
    using Tiebreaker for Tiebreaker.Context;
    using DualGovernanceConfig for DualGovernanceConfig.Context;
    using DualGovernanceStateMachine for DualGovernanceStateMachine.Context;

    // ---
    // Errors
    // ---

    error NotAdminProposer();
    error UnownedAdminExecutor();
    error CallerIsNotResealCommittee(address caller);
    error CallerIsNotAdminExecutor(address caller);
    error InvalidConfigProvider(IDualGovernanceConfigProvider configProvider);
    error ProposalSubmissionBlocked();
    error ProposalSchedulingBlocked(uint256 proposalId);
    error ResealIsNotAllowedInNormalState();

    // ---
    // Events
    // ---

    event CancelAllPendingProposalsSkipped();
    event CancelAllPendingProposalsExecuted();
    event EscrowMasterCopyDeployed(address escrowMasterCopy);
    event ConfigProviderSet(IDualGovernanceConfigProvider newConfigProvider);
    event ResealCommitteeSet(address resealCommittee);

    // ---
    // Tiebreaker Sanity Check Param Immutables
    // ---

    struct SanityCheckParams {
        uint256 minWithdrawalsBatchSize;
        Duration minTiebreakerActivationTimeout;
        Duration maxTiebreakerActivationTimeout;
        uint256 maxSealableWithdrawalBlockersCount;
    }

    Duration public immutable MIN_TIEBREAKER_ACTIVATION_TIMEOUT;
    Duration public immutable MAX_TIEBREAKER_ACTIVATION_TIMEOUT;
    uint256 public immutable MAX_SEALABLE_WITHDRAWAL_BLOCKERS_COUNT;

    // ---
    // External Parts Immutables

    struct ExternalDependencies {
        IStETH stETH;
        IWstETH wstETH;
        IWithdrawalQueue withdrawalQueue;
        ITimelock timelock;
        IResealManager resealManager;
        IDualGovernanceConfigProvider configProvider;
    }

    ITimelock public immutable TIMELOCK;
    IResealManager public immutable RESEAL_MANAGER;
    address public immutable ESCROW_MASTER_COPY;

    // ---
    // Aspects
    // ---

    Proposers.Context internal _proposers;
    Tiebreaker.Context internal _tiebreaker;
    DualGovernanceStateMachine.Context internal _stateMachine;

    // ---
    // Standalone State Variables
    // ---
    IDualGovernanceConfigProvider internal _configProvider;
    address internal _resealCommittee;

    constructor(ExternalDependencies memory dependencies, SanityCheckParams memory sanityCheckParams) {
        TIMELOCK = dependencies.timelock;
        RESEAL_MANAGER = dependencies.resealManager;

        MIN_TIEBREAKER_ACTIVATION_TIMEOUT = sanityCheckParams.minTiebreakerActivationTimeout;
        MAX_TIEBREAKER_ACTIVATION_TIMEOUT = sanityCheckParams.maxTiebreakerActivationTimeout;
        MAX_SEALABLE_WITHDRAWAL_BLOCKERS_COUNT = sanityCheckParams.maxSealableWithdrawalBlockersCount;

        _setConfigProvider(dependencies.configProvider);

        ESCROW_MASTER_COPY = address(
            new Escrow({
                dualGovernance: this,
                stETH: dependencies.stETH,
                wstETH: dependencies.wstETH,
                withdrawalQueue: dependencies.withdrawalQueue,
                minWithdrawalsBatchSize: sanityCheckParams.minWithdrawalsBatchSize
            })
        );
        emit EscrowMasterCopyDeployed(ESCROW_MASTER_COPY);

        _stateMachine.initialize(dependencies.configProvider.getDualGovernanceConfig(), ESCROW_MASTER_COPY);
    }

    // ---
    // Proposals Flow
    // ---

    function submitProposal(
        ExternalCall[] calldata calls,
        string calldata metadata
    ) external returns (uint256 proposalId) {
        _stateMachine.activateNextState(_configProvider.getDualGovernanceConfig(), ESCROW_MASTER_COPY);
        if (!_stateMachine.canSubmitProposal()) {
            revert ProposalSubmissionBlocked();
        }
        Proposers.Proposer memory proposer = _proposers.getProposer(msg.sender);
        proposalId = TIMELOCK.submit(proposer.executor, calls, metadata);
    }

    function scheduleProposal(uint256 proposalId) external {
        _stateMachine.activateNextState(_configProvider.getDualGovernanceConfig(), ESCROW_MASTER_COPY);
        ITimelock.ProposalDetails memory proposalDetails = TIMELOCK.getProposalDetails(proposalId);
        if (!_stateMachine.canScheduleProposal(proposalDetails.submittedAt)) {
            revert ProposalSchedulingBlocked(proposalId);
        }
        TIMELOCK.schedule(proposalId);
    }

    function cancelAllPendingProposals() external {
        _stateMachine.activateNextState(_configProvider.getDualGovernanceConfig(), ESCROW_MASTER_COPY);

        Proposers.Proposer memory proposer = _proposers.getProposer(msg.sender);
        if (proposer.executor != TIMELOCK.getAdminExecutor()) {
            revert NotAdminProposer();
        }

        State state = _stateMachine.getState();
        if (state != State.VetoSignalling && state != State.VetoSignallingDeactivation) {
            /// @dev Some proposer contracts, like Aragon Voting, may not support canceling decisions that have already
            /// reached consensus. This could lead to a situation where a proposer’s cancelAllPendingProposals() call
            /// becomes unexecutable if the Dual Governance state changes. However, it might become executable again if
            /// the system state shifts back to VetoSignalling or VetoSignallingDeactivation.
            /// To avoid such a scenario, an early return is used instead of a revert when proposals cannot be canceled
            /// due to an unsuitable Dual Governance state.
            emit CancelAllPendingProposalsSkipped();
            return;
        }

        TIMELOCK.cancelAllNonExecutedProposals();
        emit CancelAllPendingProposalsExecuted();
    }

    function canSubmitProposal() public view returns (bool) {
        return _stateMachine.canSubmitProposal();
    }

    function canScheduleProposal(uint256 proposalId) external view returns (bool) {
        ITimelock.ProposalDetails memory proposalDetails = TIMELOCK.getProposalDetails(proposalId);
        return _stateMachine.canScheduleProposal(proposalDetails.submittedAt) && TIMELOCK.canSchedule(proposalId);
    }

    // ---
    // Dual Governance State
    // ---

    function activateNextState() external {
        _stateMachine.activateNextState(_configProvider.getDualGovernanceConfig(), ESCROW_MASTER_COPY);
    }

    function setConfigProvider(IDualGovernanceConfigProvider newConfigProvider) external {
        _checkCallerIsAdminExecutor();
        _setConfigProvider(newConfigProvider);

        /// @dev the minAssetsLockDuration is kept as a storage variable in the signalling Escrow instance
        /// to sync the new value with current signalling escrow, it's value must be manually updated
        _stateMachine.signallingEscrow.setMinAssetsLockDuration(
            newConfigProvider.getDualGovernanceConfig().minAssetsLockDuration
        );
    }

    function getConfigProvider() external view returns (IDualGovernanceConfigProvider) {
        return _configProvider;
    }

    function getVetoSignallingEscrow() external view returns (address) {
        return address(_stateMachine.signallingEscrow);
    }

    function getRageQuitEscrow() external view returns (address) {
        return address(_stateMachine.rageQuitEscrow);
    }

    function getState() external view returns (State state) {
        state = _stateMachine.getState();
    }

    function getStateDetails() external view returns (IDualGovernance.StateDetails memory stateDetails) {
        return _stateMachine.getStateDetails(_configProvider.getDualGovernanceConfig());
    }

    // ---
    // Proposers & Executors Management
    // ---

    function registerProposer(address proposer, address executor) external {
        _checkCallerIsAdminExecutor();
        _proposers.register(proposer, executor);
    }

    function unregisterProposer(address proposer) external {
        _checkCallerIsAdminExecutor();
        _proposers.unregister(proposer);

        /// @dev after the removal of the proposer, check that admin executor still belongs to some proposer
        if (!_proposers.isExecutor(TIMELOCK.getAdminExecutor())) {
            revert UnownedAdminExecutor();
        }
    }

    function isProposer(address account) external view returns (bool) {
        return _proposers.isProposer(account);
    }

    function getProposer(address account) external view returns (Proposers.Proposer memory proposer) {
        proposer = _proposers.getProposer(account);
    }

    function getProposers() external view returns (Proposers.Proposer[] memory proposers) {
        proposers = _proposers.getAllProposers();
    }

    function isExecutor(address account) external view returns (bool) {
        return _proposers.isExecutor(account);
    }

    // ---
    // Tiebreaker Protection
    // ---

    function addTiebreakerSealableWithdrawalBlocker(address sealableWithdrawalBlocker) external {
        _checkCallerIsAdminExecutor();
        _tiebreaker.addSealableWithdrawalBlocker(sealableWithdrawalBlocker, MAX_SEALABLE_WITHDRAWAL_BLOCKERS_COUNT);
    }

    function removeTiebreakerSealableWithdrawalBlocker(address sealableWithdrawalBlocker) external {
        _checkCallerIsAdminExecutor();
        _tiebreaker.removeSealableWithdrawalBlocker(sealableWithdrawalBlocker);
    }

    function setTiebreakerCommittee(address tiebreakerCommittee) external {
        _checkCallerIsAdminExecutor();
        _tiebreaker.setTiebreakerCommittee(tiebreakerCommittee);
    }

    function setTiebreakerActivationTimeout(Duration tiebreakerActivationTimeout) external {
        _checkCallerIsAdminExecutor();
        _tiebreaker.setTiebreakerActivationTimeout(
            MIN_TIEBREAKER_ACTIVATION_TIMEOUT, tiebreakerActivationTimeout, MAX_TIEBREAKER_ACTIVATION_TIMEOUT
        );
    }

    function tiebreakerResumeSealable(address sealable) external {
        _tiebreaker.checkCallerIsTiebreakerCommittee();
        _stateMachine.activateNextState(_configProvider.getDualGovernanceConfig(), ESCROW_MASTER_COPY);
        _tiebreaker.checkTie(_stateMachine.getState(), _stateMachine.getNormalOrVetoCooldownStateExitedAt());
        RESEAL_MANAGER.resume(sealable);
    }

    function tiebreakerScheduleProposal(uint256 proposalId) external {
        _tiebreaker.checkCallerIsTiebreakerCommittee();
        _stateMachine.activateNextState(_configProvider.getDualGovernanceConfig(), ESCROW_MASTER_COPY);
        _tiebreaker.checkTie(_stateMachine.getState(), _stateMachine.getNormalOrVetoCooldownStateExitedAt());
        TIMELOCK.schedule(proposalId);
    }

    function getTiebreakerDetails() external view returns (ITiebreaker.TiebreakerDetails memory tiebreakerState) {
        return _tiebreaker.getTiebreakerDetails(
            _stateMachine.getState(), _stateMachine.getNormalOrVetoCooldownStateExitedAt()
        );
    }

    // ---
    // Reseal executor
    // ---

    function resealSealable(address sealable) external {
        if (msg.sender != _resealCommittee) {
            revert CallerIsNotResealCommittee(msg.sender);
        }
        if (_stateMachine.getState() == State.Normal) {
            revert ResealIsNotAllowedInNormalState();
        }
        RESEAL_MANAGER.reseal(sealable);
    }

    function setResealCommittee(address resealCommittee) external {
        _checkCallerIsAdminExecutor();
        _resealCommittee = resealCommittee;

        emit ResealCommitteeSet(resealCommittee);
    }

    // ---
    // Private methods
    // ---

    function _setConfigProvider(IDualGovernanceConfigProvider newConfigProvider) internal {
        if (address(newConfigProvider) == address(0) || newConfigProvider == _configProvider) {
            revert InvalidConfigProvider(newConfigProvider);
        }

<<<<<<< HEAD
        if (newConfigProvider == _configProvider) {
            return;
        }

        IDualGovernanceConfigProvider(newConfigProvider).getDualGovernanceConfig().validate();

=======
>>>>>>> c44bb650
        _configProvider = IDualGovernanceConfigProvider(newConfigProvider);
        emit ConfigProviderSet(newConfigProvider);
    }

    function _checkCallerIsAdminExecutor() internal view {
        if (TIMELOCK.getAdminExecutor() != msg.sender) {
            revert CallerIsNotAdminExecutor(msg.sender);
        }
    }
}<|MERGE_RESOLUTION|>--- conflicted
+++ resolved
@@ -2,13 +2,6 @@
 pragma solidity 0.8.26;
 
 import {Duration} from "./types/Duration.sol";
-<<<<<<< HEAD
-import {Timestamp} from "./types/Timestamp.sol";
-import {ITimelock} from "./interfaces/ITimelock.sol";
-import {IResealManager} from "./interfaces/IResealManager.sol";
-import {IDualGovernanceConfigProvider} from "./interfaces/IDualGovernanceConfigProvider.sol";
-=======
->>>>>>> c44bb650
 
 import {IStETH} from "./interfaces/IStETH.sol";
 import {IWstETH} from "./interfaces/IWstETH.sol";
@@ -17,6 +10,7 @@
 import {IWithdrawalQueue} from "./interfaces/IWithdrawalQueue.sol";
 import {IDualGovernance} from "./interfaces/IDualGovernance.sol";
 import {IResealManager} from "./interfaces/IResealManager.sol";
+import {IDualGovernanceConfigProvider} from "./interfaces/IDualGovernanceConfigProvider.sol";
 
 import {Proposers} from "./libraries/Proposers.sol";
 import {Tiebreaker} from "./libraries/Tiebreaker.sol";
@@ -332,16 +326,8 @@
             revert InvalidConfigProvider(newConfigProvider);
         }
 
-<<<<<<< HEAD
-        if (newConfigProvider == _configProvider) {
-            return;
-        }
-
-        IDualGovernanceConfigProvider(newConfigProvider).getDualGovernanceConfig().validate();
-
-=======
->>>>>>> c44bb650
-        _configProvider = IDualGovernanceConfigProvider(newConfigProvider);
+        newConfigProvider.getDualGovernanceConfig().validate();
+        _configProvider = newConfigProvider;
         emit ConfigProviderSet(newConfigProvider);
     }
 
