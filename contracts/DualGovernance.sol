--- conflicted
+++ resolved
@@ -5,6 +5,7 @@
 import {IResealManager} from "./interfaces/IResealManager.sol";
 
 import {Duration} from "./types/Duration.sol";
+import {Timestamp} from "./types/Timestamp.sol";
 
 import {ConfigurationProvider} from "./ConfigurationProvider.sol";
 import {Proposers, Proposer} from "./libraries/Proposers.sol";
@@ -60,20 +61,13 @@
     }
 
     function scheduleProposal(uint256 proposalId) external {
-<<<<<<< HEAD
         _stateMachine.activateNextState(CONFIG.getDualGovernanceConfig());
-        if (!_stateMachine.canScheduleProposal(TIMELOCK.getProposalState(proposalId).submittedAt)) {
+        ( /* id */ , /* status */, /* executor */, Timestamp submittedAt, /* scheduledAt */ ) =
+            TIMELOCK.getProposalInfo(proposalId);
+        if (!_stateMachine.canScheduleProposal(submittedAt)) {
             revert ProposalSchedulingBlocked(proposalId);
         }
         TIMELOCK.schedule(proposalId);
-=======
-        _dgState.activateNextState(CONFIG.getDualGovernanceConfig());
-        ( /* id */ , /* status */, /* executor */, Timestamp submittedAt, /* scheduledAt */ ) =
-            TIMELOCK.getProposalInfo(proposalId);
-        _dgState.checkCanScheduleProposal(submittedAt);
-        TIMELOCK.schedule(proposalId);
-        emit ProposalScheduled(proposalId);
->>>>>>> c1e02db4
     }
 
     function cancelAllPendingProposals() external {
@@ -86,8 +80,9 @@
     }
 
     function canScheduleProposal(uint256 proposalId) external view returns (bool) {
-        return _stateMachine.canScheduleProposal(TIMELOCK.getProposalState(proposalId).submittedAt)
-            && TIMELOCK.canSchedule(proposalId);
+        ( /* id */ , /* status */, /* executor */, Timestamp submittedAt, /* scheduledAt */ ) =
+            TIMELOCK.getProposalInfo(proposalId);
+        return _stateMachine.canScheduleProposal(submittedAt) && TIMELOCK.canSchedule(proposalId);
     }
 
     // ---
