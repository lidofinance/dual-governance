--- conflicted
+++ resolved
@@ -3,20 +3,13 @@
 
 import {Address} from "@openzeppelin/contracts/utils/Address.sol";
 
-<<<<<<< HEAD
-import {ITimelock} from "./interfaces/ITimelock.sol";
-import {ISealable} from "./interfaces/ISealable.sol";
-
-/// @title ResealManager
-/// @dev Allows to extend pause of temporarily paused contracts to permanent pause or resume it.
-contract ResealManager {
-=======
 import {ISealable} from "./interfaces/ISealable.sol";
 import {ITimelock} from "./interfaces/ITimelock.sol";
 import {IResealManager} from "./interfaces/IResealManager.sol";
 
+/// @title ResealManager
+/// @dev Allows to extend pause of temporarily paused contracts to permanent pause or resume it.
 contract ResealManager is IResealManager {
->>>>>>> 9b92f73a
     error SealableWrongPauseState();
     error SenderIsNotGovernance();
     error NotAllowed();
@@ -24,14 +17,10 @@
     uint256 public constant PAUSE_INFINITELY = type(uint256).max;
     ITimelock public immutable EMERGENCY_PROTECTED_TIMELOCK;
 
-<<<<<<< HEAD
     /// @notice Initializes the ResealManager contract.
     /// @param emergencyProtectedTimelock The address of the EmergencyProtectedTimelock contract.
-    constructor(address emergencyProtectedTimelock) {
-=======
     constructor(ITimelock emergencyProtectedTimelock) {
->>>>>>> 9b92f73a
-        EMERGENCY_PROTECTED_TIMELOCK = emergencyProtectedTimelock;
+        EMERGENCY_PROTECTED_TIMELOCK = ITimelock(emergencyProtectedTimelock);
     }
 
     /// @notice Extends the pause of the specified sealable contract.
@@ -68,15 +57,10 @@
         Address.functionCall(sealable, abi.encodeWithSelector(ISealable.resume.selector));
     }
 
-<<<<<<< HEAD
     /// @notice Ensures that the function can only be called by the governance address.
     /// @dev Reverts if the sender is not the governance address.
     function _checkSenderIsGovernance() internal view {
-        address governance = ITimelock(EMERGENCY_PROTECTED_TIMELOCK).getGovernance();
-=======
-    modifier onlyGovernance() {
         address governance = EMERGENCY_PROTECTED_TIMELOCK.getGovernance();
->>>>>>> 9b92f73a
         if (msg.sender != governance) {
             revert SenderIsNotGovernance();
         }
