--- conflicted
+++ resolved
@@ -3,12 +3,7 @@
 
 import {Math} from "@openzeppelin/contracts/utils/math/Math.sol";
 
-<<<<<<< HEAD
-import {Durations, Duration} from "./types/Duration.sol";
-import {Timestamp} from "./types/Timestamp.sol";
-=======
 import {Duration} from "./types/Duration.sol";
->>>>>>> 61209414
 import {ETHValue, ETHValues} from "./types/ETHValue.sol";
 import {SharesValue, SharesValues} from "./types/SharesValue.sol";
 import {PercentD16, PercentsD16} from "./types/PercentD16.sol";
@@ -314,7 +309,7 @@
     /// @param newMinAssetsLockDuration The new minimum lock duration to be set.
     function setMinAssetsLockDuration(Duration newMinAssetsLockDuration) external {
         _checkCallerIsDualGovernance();
-        _escrowState.setMinAssetsLockDuration(newMinAssetsLockDuration);
+        _escrowState.setMinAssetsLockDuration(newMinAssetsLockDuration, MAX_MIN_ASSETS_LOCK_DURATION);
     }
 
     // ---
@@ -543,29 +538,7 @@
     }
 
     // ---
-<<<<<<< HEAD
-    // Escrow Management
-    // ---
-
-    /// @notice Returns the minimum duration that must elapse after the last stETH, wstETH, or unstETH lock
-    ///    by a vetoer before they are permitted to unlock their assets from the Escrow.
-    function getMinAssetsLockDuration() external view returns (Duration) {
-        return _escrowState.minAssetsLockDuration;
-    }
-
-    /// @notice Sets the minimum duration that must elapse after the last stETH, wstETH, or unstETH lock
-    ///     by a vetoer before they are permitted to unlock their assets from the Escrow.
-    /// @param newMinAssetsLockDuration The new minimum lock duration to be set.
-    function setMinAssetsLockDuration(Duration newMinAssetsLockDuration) external {
-        _checkCallerIsDualGovernance();
-        _escrowState.setMinAssetsLockDuration(newMinAssetsLockDuration, MAX_MIN_ASSETS_LOCK_DURATION);
-    }
-
-    // ---
-    // Withdraw Logic
-=======
     // Rage Quit Escrow: Withdraw Logic
->>>>>>> 61209414
     // ---
 
     /// @notice Allows the caller (i.e., `msg.sender`) to withdraw all stETH and wstETH they have previously locked
