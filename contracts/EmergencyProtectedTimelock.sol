// SPDX-License-Identifier: MIT
pragma solidity 0.8.26;

import {Timestamp} from "./types/Timestamp.sol";
import {Duration, Durations} from "./types/Duration.sol";

import {IOwnable} from "./interfaces/IOwnable.sol";
import {IEmergencyProtectedTimelock} from "./interfaces/IEmergencyProtectedTimelock.sol";

import {ExternalCall} from "./libraries/ExternalCalls.sol";
import {TimelockState} from "./libraries/TimelockState.sol";
import {ExecutableProposals} from "./libraries/ExecutableProposals.sol";
import {EmergencyProtection} from "./libraries/EmergencyProtection.sol";

/// @title EmergencyProtectedTimelock
/// @dev A timelock contract with emergency protection functionality. The contract allows for submitting, scheduling,
///     and executing proposals, while providing emergency protection features to prevent unauthorized execution during
///     emergency situations.
contract EmergencyProtectedTimelock is IEmergencyProtectedTimelock {
    using TimelockState for TimelockState.Context;
    using ExecutableProposals for ExecutableProposals.Context;
    using EmergencyProtection for EmergencyProtection.Context;

    // ---
    // Errors
    // ---

    error CallerIsNotAdminExecutor(address value);

    // ---
    // Sanity Check Parameters & Immutables
    // ---

    /// @notice The parameters for the sanity checks.
    /// @param minExecutionDelay The minimum allowable duration for the combined after-submit and after-schedule delays.
    /// @param maxAfterSubmitDelay The maximum allowable delay before a submitted proposal can be scheduled for execution.
    /// @param maxAfterScheduleDelay The maximum allowable delay before a scheduled proposal can be executed.
    /// @param maxEmergencyModeDuration The maximum time the timelock can remain in emergency mode.
    /// @param maxEmergencyProtectionDuration The maximum time the emergency protection mechanism can be activated.
    struct SanityCheckParams {
        Duration minExecutionDelay;
        Duration maxAfterSubmitDelay;
        Duration maxAfterScheduleDelay;
        Duration maxEmergencyModeDuration;
        Duration maxEmergencyProtectionDuration;
    }

    /// @notice Represents the minimum allowed time that must pass between the submission of a proposal and its execution.
    /// @dev The minimum permissible value for the sum of `afterScheduleDelay` and `afterSubmitDelay`.
    Duration public immutable MIN_EXECUTION_DELAY;

    /// @notice The upper bound for the delay required before a submitted proposal can be scheduled for execution.
    Duration public immutable MAX_AFTER_SUBMIT_DELAY;

    /// @notice The upper bound for the delay required before a scheduled proposal can be executed.
    Duration public immutable MAX_AFTER_SCHEDULE_DELAY;

    /// @notice The upper bound for the time the timelock can remain in emergency mode.
    Duration public immutable MAX_EMERGENCY_MODE_DURATION;

    /// @notice The upper bound for the time the emergency protection mechanism can be activated.
    Duration public immutable MAX_EMERGENCY_PROTECTION_DURATION;

    // ---
    // Aspects
    // ---

    /// @dev The functionality for managing the state of the timelock.
    TimelockState.Context internal _timelockState;

    /// @dev The functionality for managing the lifecycle of proposals.
    ExecutableProposals.Context internal _proposals;

    /// @dev The functionality for managing the emergency protection mechanism.
    EmergencyProtection.Context internal _emergencyProtection;

    // ---
    // Constructor
    // ---

<<<<<<< HEAD
    constructor(SanityCheckParams memory sanityCheckParams, address adminExecutor) {
=======
    constructor(
        SanityCheckParams memory sanityCheckParams,
        address adminExecutor,
        Duration afterSubmitDelay,
        Duration afterScheduleDelay
    ) {
        _ADMIN_EXECUTOR = adminExecutor;

        MIN_EXECUTION_DELAY = sanityCheckParams.minExecutionDelay;
>>>>>>> 7ca533ff
        MAX_AFTER_SUBMIT_DELAY = sanityCheckParams.maxAfterSubmitDelay;
        MAX_AFTER_SCHEDULE_DELAY = sanityCheckParams.maxAfterScheduleDelay;
        MAX_EMERGENCY_MODE_DURATION = sanityCheckParams.maxEmergencyModeDuration;
        MAX_EMERGENCY_PROTECTION_DURATION = sanityCheckParams.maxEmergencyProtectionDuration;

<<<<<<< HEAD
        _timelockState.setAdminExecutor(adminExecutor);
=======
        if (afterSubmitDelay > Durations.ZERO) {
            _timelockState.setAfterSubmitDelay(afterSubmitDelay, MAX_AFTER_SUBMIT_DELAY);
        }

        if (afterScheduleDelay > Durations.ZERO) {
            _timelockState.setAfterScheduleDelay(afterScheduleDelay, MAX_AFTER_SCHEDULE_DELAY);
        }

        _timelockState.checkExecutionDelay(MIN_EXECUTION_DELAY);
>>>>>>> 7ca533ff
    }

    // ---
    // Main Timelock Functionality
    // ---

    /// @notice Submits a new proposal to execute a series of calls through an executor.
    /// @param proposer The address of the proposer submitting the proposal.
    /// @param executor The address of the executor contract that will execute the calls.
    /// @param calls An array of `ExternalCall` structs representing the calls to be executed.
    /// @param metadata A string containing additional information about the proposal.
    /// @return newProposalId The id of the newly created proposal.
    function submit(
        address proposer,
        address executor,
        ExternalCall[] calldata calls,
        string calldata metadata
    ) external returns (uint256 newProposalId) {
        _timelockState.checkCallerIsGovernance();
        newProposalId = _proposals.submit(proposer, executor, calls, metadata);
    }

    /// @notice Schedules a proposal for execution after a specified delay.
    /// @param proposalId The id of the proposal to be scheduled.
    function schedule(uint256 proposalId) external {
        _timelockState.checkCallerIsGovernance();
        _proposals.schedule(proposalId, _timelockState.getAfterSubmitDelay());
    }

    /// @notice Executes a scheduled proposal.
    /// @param proposalId The id of the proposal to be executed.
    function execute(uint256 proposalId) external {
        _emergencyProtection.checkEmergencyMode({isActive: false});
        _proposals.execute(proposalId, _timelockState.getAfterScheduleDelay());
    }

    /// @notice Cancels all non-executed proposals, preventing them from being executed in the future.
    function cancelAllNonExecutedProposals() external {
        _timelockState.checkCallerIsGovernance();
        _proposals.cancelAll();
    }

    // ---
    // Timelock Management
    // ---

    /// @notice Updates the address of the governance contract.
    /// @param newGovernance The address of the new governance contract to be set.
    function setGovernance(address newGovernance) external {
        _checkCallerIsAdminExecutor();
        _timelockState.setGovernance(newGovernance);
    }

    /// @notice Sets the delay required to pass from the submission of a proposal before it can be scheduled for execution.
    ///     Ensures that the new delay value complies with the defined sanity check bounds.
    /// @param newAfterSubmitDelay The delay required before a submitted proposal can be scheduled.
    function setAfterSubmitDelay(Duration newAfterSubmitDelay) external {
        _checkCallerIsAdminExecutor();
        _timelockState.setAfterSubmitDelay(newAfterSubmitDelay, MAX_AFTER_SUBMIT_DELAY);
        _timelockState.checkExecutionDelay(MIN_EXECUTION_DELAY);
    }

    /// @notice Sets the delay required to pass from the scheduling of a proposal before it can be executed.
    ///     Ensures that the new delay value complies with the defined sanity check bounds.
    /// @param newAfterScheduleDelay The delay required before a scheduled proposal can be executed.
    function setAfterScheduleDelay(Duration newAfterScheduleDelay) external {
        _checkCallerIsAdminExecutor();
        _timelockState.setAfterScheduleDelay(newAfterScheduleDelay, MAX_AFTER_SCHEDULE_DELAY);
        _timelockState.checkExecutionDelay(MIN_EXECUTION_DELAY);
    }

    /// @notice Transfers ownership of the executor contract to a new owner.
    /// @param executor The address of the executor contract.
    /// @param owner The address of the new owner.
    function transferExecutorOwnership(address executor, address owner) external {
        _checkCallerIsAdminExecutor();
        IOwnable(executor).transferOwnership(owner);
    }

    // ---
    // Emergency Protection Functionality
    // ---

    /// @notice Sets the emergency activation committee address.
    /// @param emergencyActivationCommittee The address of the emergency activation committee.
    function setEmergencyProtectionActivationCommittee(address emergencyActivationCommittee) external {
        _checkCallerIsAdminExecutor();
        _emergencyProtection.setEmergencyActivationCommittee(emergencyActivationCommittee);
    }

    /// @notice Sets the emergency execution committee address.
    /// @param emergencyExecutionCommittee The address of the emergency execution committee.
    function setEmergencyProtectionExecutionCommittee(address emergencyExecutionCommittee) external {
        _checkCallerIsAdminExecutor();
        _emergencyProtection.setEmergencyExecutionCommittee(emergencyExecutionCommittee);
    }

    /// @notice Sets the emergency protection end date.
    /// @param emergencyProtectionEndDate The timestamp of the emergency protection end date.
    function setEmergencyProtectionEndDate(Timestamp emergencyProtectionEndDate) external {
        _checkCallerIsAdminExecutor();
        _emergencyProtection.setEmergencyProtectionEndDate(
            emergencyProtectionEndDate, MAX_EMERGENCY_PROTECTION_DURATION
        );
    }

    /// @notice Sets the emergency mode duration.
    /// @param emergencyModeDuration The duration of the emergency mode.
    function setEmergencyModeDuration(Duration emergencyModeDuration) external {
        _checkCallerIsAdminExecutor();
        _emergencyProtection.setEmergencyModeDuration(emergencyModeDuration, MAX_EMERGENCY_MODE_DURATION);
    }

    /// @notice Sets the emergency governance address.
    /// @param emergencyGovernance The address of the emergency governance.
    function setEmergencyGovernance(address emergencyGovernance) external {
        _checkCallerIsAdminExecutor();
        _emergencyProtection.setEmergencyGovernance(emergencyGovernance);
    }

    /// @notice Activates the emergency mode.
    function activateEmergencyMode() external {
        _emergencyProtection.checkCallerIsEmergencyActivationCommittee();
        _emergencyProtection.checkEmergencyMode({isActive: false});
        _emergencyProtection.activateEmergencyMode();
    }

    /// @notice Executes a proposal during emergency mode.
    /// @param proposalId The id of the proposal to be executed.
    function emergencyExecute(uint256 proposalId) external {
        _emergencyProtection.checkEmergencyMode({isActive: true});
        _emergencyProtection.checkCallerIsEmergencyExecutionCommittee();
        _proposals.execute({proposalId: proposalId, afterScheduleDelay: Duration.wrap(0)});
    }

    /// @notice Deactivates the emergency mode.
    function deactivateEmergencyMode() external {
        _emergencyProtection.checkEmergencyMode({isActive: true});
        if (!_emergencyProtection.isEmergencyModeDurationPassed()) {
            _checkCallerIsAdminExecutor();
        }
        _emergencyProtection.deactivateEmergencyMode();
        _proposals.cancelAll();
    }

    /// @notice Resets the system after entering the emergency mode.
    function emergencyReset() external {
        _emergencyProtection.checkCallerIsEmergencyExecutionCommittee();
        _emergencyProtection.checkEmergencyMode({isActive: true});
        _emergencyProtection.deactivateEmergencyMode();

        _timelockState.setGovernance(_emergencyProtection.emergencyGovernance);
        _proposals.cancelAll();
    }

    /// @notice Returns whether the emergency protection is enabled.
    /// @return isEmergencyProtectionEnabled A boolean indicating whether the emergency protection is enabled.
    function isEmergencyProtectionEnabled() external view returns (bool) {
        return _emergencyProtection.isEmergencyProtectionEnabled();
    }

    /// @notice Returns whether the emergency mode is active.
    /// @return isEmergencyModeActive A boolean indicating whether the emergency protection is enabled.
    function isEmergencyModeActive() external view returns (bool) {
        return _emergencyProtection.isEmergencyModeActive();
    }

    /// @notice Returns the details of the emergency protection.
    /// @return details A struct containing the emergency mode duration, emergency mode ends after, and emergency protection ends after.
    function getEmergencyProtectionDetails() external view returns (EmergencyProtectionDetails memory details) {
        return _emergencyProtection.getEmergencyProtectionDetails();
    }

    /// @notice Returns the address of the emergency governance.
    /// @return emergencyGovernance The address of the emergency governance.
    function getEmergencyGovernance() external view returns (address) {
        return _emergencyProtection.emergencyGovernance;
    }

    /// @notice Returns the address of the emergency activation committee.
    /// @return emergencyActivationCommittee The address of the emergency activation committee.
    function getEmergencyActivationCommittee() external view returns (address) {
        return _emergencyProtection.emergencyActivationCommittee;
    }

    /// @notice Returns the address of the emergency execution committee.
    /// @return emergencyExecutionCommittee The address of the emergency execution committee.
    function getEmergencyExecutionCommittee() external view returns (address) {
        return _emergencyProtection.emergencyExecutionCommittee;
    }

    // ---
    // Timelock View Methods
    // ---

    /// @notice Returns the address of the current governance contract.
    /// @return governance The address of the governance contract.
    function getGovernance() external view returns (address) {
        return _timelockState.governance;
    }

    /// @notice Returns the address of the admin executor.
    /// @return adminExecutor The address of the admin executor.
    function getAdminExecutor() external view returns (address) {
        return _timelockState.adminExecutor;
    }

    /// @notice Returns the configured delay duration required before a submitted proposal can be scheduled.
    /// @return afterSubmitDelay The duration of the after-submit delay.
    function getAfterSubmitDelay() external view returns (Duration) {
        return _timelockState.getAfterSubmitDelay();
    }

    /// @notice Returns the configured delay duration required before a scheduled proposal can be executed.
    /// @return afterScheduleDelay The duration of the after-schedule delay.
    function getAfterScheduleDelay() external view returns (Duration) {
        return _timelockState.getAfterScheduleDelay();
    }

    /// @notice Retrieves the details of a proposal.
    /// @param proposalId The id of the proposal.
    /// @return proposalDetails The Proposal struct containing the details of the proposal.
    /// @return calls An array of ExternalCall structs representing the sequence of calls to be executed for the proposal.
    function getProposal(uint256 proposalId)
        external
        view
        returns (ProposalDetails memory proposalDetails, ExternalCall[] memory calls)
    {
        proposalDetails = _proposals.getProposalDetails(proposalId);
        calls = _proposals.getProposalCalls(proposalId);
    }

    /// @notice Retrieves information about a proposal, excluding the external calls associated with it.
    /// @param proposalId The id of the proposal to retrieve information for.
    /// @return proposalDetails A ProposalDetails struct containing the details of the proposal, with the following data:
    ///     - `id`: The id of the proposal.
    ///     - `status`: The current status of the proposal. Possible values are:
    ///         0 - The proposal does not exist.
    ///         1 - The proposal was submitted but not scheduled.
    ///         2 - The proposal was submitted and scheduled but not yet executed.
    ///         3 - The proposal was submitted, scheduled, and executed. This is the final state of the proposal lifecycle.
    ///         4 - The proposal was cancelled via cancelAllNonExecutedProposals() and cannot be scheduled or executed anymore.
    ///             This is the final state of the proposal.
    ///     - `executor`: The address of the executor responsible for executing the proposal's external calls.
    ///     - `submittedAt`: The timestamp when the proposal was submitted.
    ///     - `scheduledAt`: The timestamp when the proposal was scheduled for execution. Equals 0 if the proposal
    ///            was submitted but not yet scheduled.
    function getProposalDetails(uint256 proposalId) external view returns (ProposalDetails memory proposalDetails) {
        return _proposals.getProposalDetails(proposalId);
    }

    /// @notice Retrieves the external calls associated with the specified proposal.
    /// @param proposalId The id of the proposal to retrieve external calls for.
    /// @return calls An array of ExternalCall structs representing the sequence of calls to be executed for the proposal.
    function getProposalCalls(uint256 proposalId) external view returns (ExternalCall[] memory calls) {
        calls = _proposals.getProposalCalls(proposalId);
    }

    /// @notice Retrieves the total number of proposals.
    /// @return count The total number of proposals.
    function getProposalsCount() external view returns (uint256 count) {
        count = _proposals.getProposalsCount();
    }

    /// @notice Checks if a proposal can be executed.
    /// @param proposalId The id of the proposal.
    /// @return A boolean indicating if the proposal can be executed.
    function canExecute(uint256 proposalId) external view returns (bool) {
        return !_emergencyProtection.isEmergencyModeActive()
            && _proposals.canExecute(proposalId, _timelockState.getAfterScheduleDelay());
    }

    /// @notice Checks if a proposal can be scheduled.
    /// @param proposalId The id of the proposal.
    /// @return A boolean indicating if the proposal can be scheduled.
    function canSchedule(uint256 proposalId) external view returns (bool) {
        return _proposals.canSchedule(proposalId, _timelockState.getAfterSubmitDelay());
    }

    // ---
    // Admin Executor Methods
    // ---

    /// @notice Sets the address of the admin executor.
    /// @param newAdminExecutor The address of the new admin executor.
    function setAdminExecutor(address newAdminExecutor) external {
        _checkCallerIsAdminExecutor();
        _timelockState.setAdminExecutor(newAdminExecutor);
    }

    // ---
    // Internal Methods
    // ---

    function _checkCallerIsAdminExecutor() internal view {
        if (msg.sender != _timelockState.adminExecutor) {
            revert CallerIsNotAdminExecutor(msg.sender);
        }
    }
}<|MERGE_RESOLUTION|>--- conflicted
+++ resolved
@@ -78,27 +78,20 @@
     // Constructor
     // ---
 
-<<<<<<< HEAD
-    constructor(SanityCheckParams memory sanityCheckParams, address adminExecutor) {
-=======
     constructor(
         SanityCheckParams memory sanityCheckParams,
         address adminExecutor,
         Duration afterSubmitDelay,
         Duration afterScheduleDelay
     ) {
-        _ADMIN_EXECUTOR = adminExecutor;
-
         MIN_EXECUTION_DELAY = sanityCheckParams.minExecutionDelay;
->>>>>>> 7ca533ff
         MAX_AFTER_SUBMIT_DELAY = sanityCheckParams.maxAfterSubmitDelay;
         MAX_AFTER_SCHEDULE_DELAY = sanityCheckParams.maxAfterScheduleDelay;
         MAX_EMERGENCY_MODE_DURATION = sanityCheckParams.maxEmergencyModeDuration;
         MAX_EMERGENCY_PROTECTION_DURATION = sanityCheckParams.maxEmergencyProtectionDuration;
 
-<<<<<<< HEAD
         _timelockState.setAdminExecutor(adminExecutor);
-=======
+
         if (afterSubmitDelay > Durations.ZERO) {
             _timelockState.setAfterSubmitDelay(afterSubmitDelay, MAX_AFTER_SUBMIT_DELAY);
         }
@@ -108,7 +101,6 @@
         }
 
         _timelockState.checkExecutionDelay(MIN_EXECUTION_DELAY);
->>>>>>> 7ca533ff
     }
 
     // ---
