--- conflicted
+++ resolved
@@ -82,26 +82,12 @@
         emit ProposalSubmitted(newProposalId, executor, calls);
     }
 
-    function schedule(
-        State storage self,
-        uint256 proposalId,
-<<<<<<< HEAD
-        uint256 afterSubmitDelay
-    ) internal {
-=======
-        Duration afterSubmitDelay
-    ) internal returns (Timestamp submittedAt) {
->>>>>>> 2f967c9d
+    function schedule(State storage self, uint256 proposalId, Duration afterSubmitDelay) internal {
         _checkProposalSubmitted(self, proposalId);
         _checkAfterSubmitDelayPassed(self, proposalId, afterSubmitDelay);
+
         ProposalPacked storage proposal = _packed(self, proposalId);
-
-<<<<<<< HEAD
-        proposal.scheduledAt = TimeUtils.timestamp();
-=======
-        submittedAt = proposal.submittedAt;
         proposal.scheduledAt = Timestamps.now();
->>>>>>> 2f967c9d
 
         emit ProposalScheduled(proposalId);
     }
@@ -131,11 +117,12 @@
         proposal.calls = packed.calls;
     }
 
-    function getProposalSubmissionTime(State storage self, uint256 proposalId) internal view returns (uint256 submittedAt) {
+    function getProposalSubmissionTime(
+        State storage self,
+        uint256 proposalId
+    ) internal view returns (Timestamp submittedAt) {
         _checkProposalExists(self, proposalId);
-        ProposalPacked storage packed = _packed(self, proposalId);
-
-        submittedAt = packed.submittedAt;
+        submittedAt = _packed(self, proposalId).submittedAt;
     }
 
     function count(State storage self) internal view returns (uint256 count_) {
