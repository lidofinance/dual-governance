// SPDX-License-Identifier: MIT
pragma solidity 0.8.26;

import {IndexOneBased, IndicesOneBased} from "../types/IndexOneBased.sol";

/// @title Proposers Library
/// @dev Manages proposers and their assigned executors in a governance system.
library Proposers {
    // ---
    // Errors
    // ---
    error InvalidExecutor(address executor);
    error InvalidProposerAccount(address account);
    error ProposerNotRegistered(address proposer);
    error ProposerAlreadyRegistered(address proposer);

    // ---
    // Events
    // ---

    event ProposerRegistered(address indexed proposer, address indexed executor);
    event ProposerUnregistered(address indexed proposer, address indexed executor);

    // ---
    // Data Types
    // ---

<<<<<<< HEAD
    /// @notice The info about the registered proposer and associated executor
    /// @param account Address of the proposer
    /// @param executor Address of the executor associated with proposer. When proposer submits proposals, the execution
    /// will be done with this address.
=======
    /// @notice The info about the registered proposer and associated executor.
    /// @param account Address of the proposer.
    /// @param executor The address of the executor assigned to execute proposals submitted by the proposer.
>>>>>>> 86751434
    struct Proposer {
        address account;
        address executor;
    }

    /// @notice Internal information about a proposer’s executor.
    /// @param proposerIndex The one-based index of the proposer associated with the `executor` from
    ///     the `Context.proposers` array.
    /// @param executor The address of the executor associated with the proposer.
    struct ExecutorData {
        /// @dev slot0: [0..31]
        IndexOneBased proposerIndex;
        /// @dev slot0: [32..191]
        address executor;
    }

    /// @notice The context of the Proposers library.
    /// @param proposers List of all registered proposers.
    /// @param executors Mapping of proposers to their executor data.
    /// @param executorRefsCounts Mapping of executors to the count of proposers associated
    ///     with each executor.
    struct Context {
        address[] proposers;
        mapping(address proposer => ExecutorData) executors;
        mapping(address executor => uint256 usagesCount) executorRefsCounts;
    }

    // ---
    // Main Functionality
    // ---

    /// @notice Registers a proposer with an assigned executor.
    /// @param self The context of the Proposers library.
    /// @param proposerAccount The address of the proposer to register.
    /// @param executor The address of the executor to assign to the proposer.
    function register(Context storage self, address proposerAccount, address executor) internal {
        if (proposerAccount == address(0)) {
            revert InvalidProposerAccount(proposerAccount);
        }

        if (executor == address(0)) {
            revert InvalidExecutor(executor);
        }

        if (_isRegisteredProposer(self.executors[proposerAccount])) {
            revert ProposerAlreadyRegistered(proposerAccount);
        }

        self.proposers.push(proposerAccount);
        self.executors[proposerAccount] =
            ExecutorData({proposerIndex: IndicesOneBased.fromOneBasedValue(self.proposers.length), executor: executor});
        self.executorRefsCounts[executor] += 1;

        emit ProposerRegistered(proposerAccount, executor);
    }

    /// @notice Unregisters a proposer, removing its association with an executor.
    /// @param self The context of the Proposers library.
    /// @param proposerAccount The address of the proposer to unregister.
    function unregister(Context storage self, address proposerAccount) internal {
        ExecutorData memory executorData = self.executors[proposerAccount];

        _checkRegisteredProposer(proposerAccount, executorData);

        IndexOneBased lastProposerIndex = IndicesOneBased.fromOneBasedValue(self.proposers.length);
        IndexOneBased proposerIndex = executorData.proposerIndex;

        if (proposerIndex != lastProposerIndex) {
            address lastProposer = self.proposers[lastProposerIndex.toZeroBasedValue()];
            self.proposers[proposerIndex.toZeroBasedValue()] = lastProposer;
            self.executors[lastProposer].proposerIndex = proposerIndex;
        }

        self.proposers.pop();
        delete self.executors[proposerAccount];

        self.executorRefsCounts[executorData.executor] -= 1;

        emit ProposerUnregistered(proposerAccount, executorData.executor);
    }

    // ---
    // Getters
    // ---

    /// @notice Retrieves the details of a specific proposer.
    /// @param self The context of the Proposers library.
    /// @param proposerAccount The address of the proposer to retrieve.
    /// @return proposer A struct containing the proposer’s address and associated executor address.
    function getProposer(
        Context storage self,
        address proposerAccount
    ) internal view returns (Proposer memory proposer) {
        ExecutorData memory executorData = self.executors[proposerAccount];
        _checkRegisteredProposer(proposerAccount, executorData);

        proposer.account = proposerAccount;
        proposer.executor = executorData.executor;
    }

    /// @notice Retrieves all registered proposers.
    /// @param self The context of the Proposers library.
    /// @return proposers An array of `Proposer` structs representing all registered proposers.
    function getAllProposers(Context storage self) internal view returns (Proposer[] memory proposers) {
        proposers = new Proposer[](self.proposers.length);
        for (uint256 i = 0; i < proposers.length; ++i) {
            proposers[i] = getProposer(self, self.proposers[i]);
        }
    }

    /// @notice Checks if an account is a registered proposer.
    /// @param self The context of the Proposers library.
    /// @param account The address to check.
    /// @return bool `true` if the account is a registered proposer, otherwise `false`.
    function isProposer(Context storage self, address account) internal view returns (bool) {
        return _isRegisteredProposer(self.executors[account]);
    }

    /// @notice Checks if an account is an executor associated with any proposer.
    /// @param self The context of the Proposers library.
    /// @param account The address to check.
    /// @return bool `true` if the account is an executor, otherwise `false`.
    function isExecutor(Context storage self, address account) internal view returns (bool) {
        return self.executorRefsCounts[account] > 0;
    }

    /// @notice Checks that the given proposer is registered.
    function _checkRegisteredProposer(address proposerAccount, ExecutorData memory executorData) internal pure {
        if (!_isRegisteredProposer(executorData)) {
            revert ProposerNotRegistered(proposerAccount);
        }
    }

    /// @notice Checks if the given executor data belongs to a registered proposer.
    function _isRegisteredProposer(ExecutorData memory executorData) internal pure returns (bool) {
        return executorData.proposerIndex.isNotEmpty();
    }
}<|MERGE_RESOLUTION|>--- conflicted
+++ resolved
@@ -25,16 +25,9 @@
     // Data Types
     // ---
 
-<<<<<<< HEAD
-    /// @notice The info about the registered proposer and associated executor
-    /// @param account Address of the proposer
-    /// @param executor Address of the executor associated with proposer. When proposer submits proposals, the execution
-    /// will be done with this address.
-=======
     /// @notice The info about the registered proposer and associated executor.
     /// @param account Address of the proposer.
     /// @param executor The address of the executor assigned to execute proposals submitted by the proposer.
->>>>>>> 86751434
     struct Proposer {
         address account;
         address executor;
