// SPDX-License-Identifier: MIT
pragma solidity 0.8.26;

import {Duration} from "../types/Duration.sol";
import {Timestamp, Timestamps} from "../types/Timestamp.sol";

/// @notice The state of Escrow representing the current set of actions allowed to be called
///     on the Escrow instance.
/// @param NotInitialized The default (uninitialized) state of the Escrow contract. Only the master
///     copy of the Escrow contract is expected to be in this state.
/// @param SignallingEscrow In this state, the Escrow contract functions as an on-chain oracle for measuring stakers' disagreement
///     with DAO decisions. Users are allowed to lock and unlock funds in the Escrow contract in this state.
/// @param RageQuitEscrow The final state of the Escrow contract. In this state, the Escrow instance acts as an accumulator
<<<<<<< HEAD
///        for withdrawn funds locked in this contract before.
=======
///     for withdrawn funds locked during the VetoSignalling phase.
>>>>>>> 86751434
enum State {
    NotInitialized,
    SignallingEscrow,
    RageQuitEscrow
}

/// @title Escrow State Library
/// @notice Represents the logic to manipulate the state of the Escrow.
library EscrowState {
    // ---
    // Errors
    // ---

    error ClaimingIsFinished();
    error UnexpectedState(State value);
    error EthWithdrawalsDelayNotPassed();
    error RageQuitExtensionPeriodNotStarted();
    error InvalidMinAssetsLockDuration(Duration newMinAssetsLockDuration);

    // ---
    // Events
    // ---

    event EscrowStateChanged(State indexed from, State indexed to);
    event RageQuitExtensionPeriodStarted(Timestamp startedAt);
    event MinAssetsLockDurationSet(Duration newAssetsLockDuration);
    event RageQuitStarted(Duration rageQuitExtensionPeriodDuration, Duration rageQuitEthWithdrawalsDelay);

    // ---
    // Data Types
    // ---

    /// @notice Stores the context of the state of the Escrow instance.
    /// @param state The current state of the Escrow instance.
    /// @param minAssetsLockDuration The minimum time required to pass before tokens can be unlocked from the Escrow
    ///     contract instance.
    /// @param rageQuitExtensionPeriodDuration The period of time that starts after all withdrawal batches are formed,
    ///     which delays the exit from the RageQuit state of the DualGovernance. The main purpose of the rage quit
    ///     extension period is to provide enough time for users who locked their unstETH to claim it.
    struct Context {
        /// @dev slot0: [0..7]
        State state;
        /// @dev slot0: [8..39]
        Duration minAssetsLockDuration;
        /// @dev slot0: [40..71]
        Duration rageQuitExtensionPeriodDuration;
        /// @dev slot0: [72..111]
        Timestamp rageQuitExtensionPeriodStartedAt;
        /// @dev slot0: [112..143]
        Duration rageQuitEthWithdrawalsDelay;
    }

    // ---
    // Main Functionality
    // ---

    /// @notice Initializes the Escrow state to SignallingEscrow.
    /// @param self The context of the Escrow State library.
    /// @param minAssetsLockDuration The minimum assets lock duration.
    function initialize(Context storage self, Duration minAssetsLockDuration) internal {
        _checkState(self, State.NotInitialized);
        _setState(self, State.SignallingEscrow);
        _setMinAssetsLockDuration(self, minAssetsLockDuration);
    }

    /// @notice Starts the rage quit process.
    /// @param self The context of the Escrow State library.
    /// @param rageQuitExtensionPeriodDuration The duration of the period for the rage quit extension.
    /// @param rageQuitEthWithdrawalsDelay The delay for rage quit withdrawals.
    function startRageQuit(
        Context storage self,
        Duration rageQuitExtensionPeriodDuration,
        Duration rageQuitEthWithdrawalsDelay
    ) internal {
        _checkState(self, State.SignallingEscrow);
        _setState(self, State.RageQuitEscrow);
        self.rageQuitExtensionPeriodDuration = rageQuitExtensionPeriodDuration;
        self.rageQuitEthWithdrawalsDelay = rageQuitEthWithdrawalsDelay;
        emit RageQuitStarted(rageQuitExtensionPeriodDuration, rageQuitEthWithdrawalsDelay);
    }

    /// @notice Starts the rage quit extension period.
    /// @param self The context of the Escrow State library.
    function startRageQuitExtensionPeriod(Context storage self) internal {
        self.rageQuitExtensionPeriodStartedAt = Timestamps.now();
        emit RageQuitExtensionPeriodStarted(self.rageQuitExtensionPeriodStartedAt);
    }

    /// @notice Sets the minimum assets lock duration.
    /// @param self The context of the Escrow State library.
    /// @param newMinAssetsLockDuration The new minimum assets lock duration.
    function setMinAssetsLockDuration(Context storage self, Duration newMinAssetsLockDuration) internal {
        if (self.minAssetsLockDuration == newMinAssetsLockDuration) {
            revert InvalidMinAssetsLockDuration(newMinAssetsLockDuration);
        }
        _setMinAssetsLockDuration(self, newMinAssetsLockDuration);
    }

    // ---
    // Checks
    // ---

    /// @notice Checks if the Escrow is in the SignallingEscrow state.
    /// @param self The context of the Escrow State library.
    function checkSignallingEscrow(Context storage self) internal view {
        _checkState(self, State.SignallingEscrow);
    }

    /// @notice Checks if the Escrow is in the RageQuitEscrow state.
    /// @param self The context of the Escrow State library.
    function checkRageQuitEscrow(Context storage self) internal view {
        _checkState(self, State.RageQuitEscrow);
    }

    /// @notice Checks if batch claiming is in progress.
    /// @param self The context of the Escrow State library.
    function checkBatchesClaimingInProgress(Context storage self) internal view {
        if (!self.rageQuitExtensionPeriodStartedAt.isZero()) {
            revert ClaimingIsFinished();
        }
    }

    /// @notice Checks if the withdrawals delay has passed.
    /// @param self The context of the Escrow State library.
    function checkEthWithdrawalsDelayPassed(Context storage self) internal view {
        if (self.rageQuitExtensionPeriodStartedAt.isZero()) {
            revert RageQuitExtensionPeriodNotStarted();
        }
        Duration ethWithdrawalsDelay = self.rageQuitExtensionPeriodDuration + self.rageQuitEthWithdrawalsDelay;
        if (Timestamps.now() <= ethWithdrawalsDelay.addTo(self.rageQuitExtensionPeriodStartedAt)) {
            revert EthWithdrawalsDelayNotPassed();
        }
    }

    // ---
    // Getters
    // ---

    /// @notice Returns whether if the rage quit extension period has started.
    /// @param self The context of the Escrow State library.
    /// @return bool `true` if the rage quit extension period has started, `false` otherwise.
    function isRageQuitExtensionPeriodStarted(Context storage self) internal view returns (bool) {
        return self.rageQuitExtensionPeriodStartedAt.isNotZero();
    }

    /// @notice Returns whether if the rage quit extension period has passed.
    /// @param self The context of the Escrow State library.
    /// @return bool `true` if the rage quit extension period has passed, `false` otherwise.
    function isRageQuitExtensionPeriodPassed(Context storage self) internal view returns (bool) {
        Timestamp rageQuitExtensionPeriodStartedAt = self.rageQuitExtensionPeriodStartedAt;
        return rageQuitExtensionPeriodStartedAt.isNotZero()
            && Timestamps.now() > self.rageQuitExtensionPeriodDuration.addTo(rageQuitExtensionPeriodStartedAt);
    }

    /// @notice Returns whether the Escrow is in the RageQuitEscrow state.
    /// @param self The context of the Escrow State library.
    /// @return bool `true` if the Escrow is in the RageQuitEscrow state, `false` otherwise.
    function isRageQuitEscrow(Context storage self) internal view returns (bool) {
        return self.state == State.RageQuitEscrow;
    }

    // ---
    // Private Methods
    // ---

    /// @notice Checks if the Escrow is in the expected state.
    /// @param self The context of the Escrow State library.
    /// @param state The expected state.
    function _checkState(Context storage self, State state) private view {
        if (self.state != state) {
            revert UnexpectedState(state);
        }
    }

    /// @notice Sets the state of the Escrow.
    /// @param self The context of the Escrow State library.
    /// @param newState The new state.
    function _setState(Context storage self, State newState) private {
        State prevState = self.state;
        self.state = newState;
        emit EscrowStateChanged(prevState, newState);
    }

    /// @notice Sets the minimum assets lock duration.
    /// @param self The context of the Escrow State library.
    /// @param newMinAssetsLockDuration The new minimum assets lock duration.
    function _setMinAssetsLockDuration(Context storage self, Duration newMinAssetsLockDuration) private {
        self.minAssetsLockDuration = newMinAssetsLockDuration;
        emit MinAssetsLockDurationSet(newMinAssetsLockDuration);
    }
}<|MERGE_RESOLUTION|>--- conflicted
+++ resolved
@@ -11,11 +11,7 @@
 /// @param SignallingEscrow In this state, the Escrow contract functions as an on-chain oracle for measuring stakers' disagreement
 ///     with DAO decisions. Users are allowed to lock and unlock funds in the Escrow contract in this state.
 /// @param RageQuitEscrow The final state of the Escrow contract. In this state, the Escrow instance acts as an accumulator
-<<<<<<< HEAD
-///        for withdrawn funds locked in this contract before.
-=======
 ///     for withdrawn funds locked during the VetoSignalling phase.
->>>>>>> 86751434
 enum State {
     NotInitialized,
     SignallingEscrow,
