--- conflicted
+++ resolved
@@ -347,31 +347,18 @@
     function _calcRageQuitWithdrawalsTimelock(
         DualGovernanceConfig memory config,
         uint256 rageQuitRound
-<<<<<<< HEAD
     ) private pure returns (Duration) {
-        if (rageQuitRound < config.rageQuitEthClaimTimelockGrowthStartSeqNumber) {
-            return config.rageQuitEthClaimMinTimelock;
-        }
-        return config.rageQuitEthClaimMinTimelock
+        if (rageQuitRound < config.rageQuitEthWithdrawalsTimelockGrowthStartSeqNumber) {
+            return config.rageQuitEthWithdrawalsMinTimelock;
+        }
+        return config.rageQuitEthWithdrawalsMinTimelock
             + Durations.from(
                 (
-                    config.rageQuitEthClaimTimelockGrowthCoeffs[0] * rageQuitRound * rageQuitRound
-                        + config.rageQuitEthClaimTimelockGrowthCoeffs[1] * rageQuitRound
-                        + config.rageQuitEthClaimTimelockGrowthCoeffs[2]
+                    config.rageQuitEthWithdrawalsTimelockGrowthCoeffs[0] * rageQuitRound * rageQuitRound
+                        + config.rageQuitEthWithdrawalsTimelockGrowthCoeffs[1] * rageQuitRound
+                        + config.rageQuitEthWithdrawalsTimelockGrowthCoeffs[2]
                 ) / 10 ** 18
             ); // TODO: rewrite in a prettier way
-=======
-    ) private pure returns (uint256) {
-        if (rageQuitRound < config.rageQuitEthWithdrawalsTimelockGrowthStartSeqNumber) {
-            return config.rageQuitEthWithdrawalsMinTimelock;
-        }
-        return config.rageQuitEthWithdrawalsMinTimelock
-            + (
-                config.rageQuitEthWithdrawalsTimelockGrowthCoeffs[0] * rageQuitRound * rageQuitRound
-                    + config.rageQuitEthWithdrawalsTimelockGrowthCoeffs[1] * rageQuitRound
-                    + config.rageQuitEthWithdrawalsTimelockGrowthCoeffs[2]
-            ) / 10 ** 18; // TODO: rewrite in a prettier way
->>>>>>> ed3e9e4f
     }
 
     function _calcDynamicTimelockDuration(
