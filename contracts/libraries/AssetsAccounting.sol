--- conflicted
+++ resolved
@@ -132,16 +132,8 @@
         address vetoer,
         uint256 shares
     ) internal returns (uint128 sharesUnlocked) {
-<<<<<<< HEAD
-        _checkNonZeroVetoer(vetoer);
-        sharesUnlocked = self.assets[vetoer].stETHShares;
-        _checkNonZeroSharesUnlock(vetoer, sharesUnlocked);
-        _checkAssetsUnlockDelayPassed(self, assetsUnlockDelay, vetoer);
-        self.assets[vetoer].stETHShares = 0;
-=======
         _checkStETHSharesUnlock(self, vetoer, shares);
         sharesUnlocked = shares.toUint128();
->>>>>>> 74327cf8
         self.totals.shares -= sharesUnlocked;
         self.assets[vetoer].stETHShares -= sharesUnlocked;
         emit StETHUnlocked(vetoer, sharesUnlocked);
