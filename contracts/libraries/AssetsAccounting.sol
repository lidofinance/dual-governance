// SPDX-License-Identifier: MIT
pragma solidity 0.8.26;

import {Duration} from "../types/Duration.sol";
import {ETHValue, ETHValues} from "../types/ETHValue.sol";
import {Timestamps, Timestamp} from "../types/Timestamp.sol";
import {SharesValue, SharesValues} from "../types/SharesValue.sol";
import {IndexOneBased, IndicesOneBased} from "../types/IndexOneBased.sol";

import {WithdrawalRequestStatus} from "../interfaces/IWithdrawalQueue.sol";

/// @notice Tracks the stETH and unstETH tokens associated with users.
/// @param stETHLockedShares Total number of stETH shares held by the user.
/// @param unstETHLockedShares Total number of shares contained in the unstETH NFTs held by the user.
/// @param lastAssetsLockTimestamp Timestamp of the most recent lock of stETH shares or unstETH NFTs.
/// @param unstETHIds List of unstETH ids locked by the user.
struct HolderAssets {
    /// @dev slot0: [0..39]
    Timestamp lastAssetsLockTimestamp;
    /// @dev slot0: [40..167]
    SharesValue stETHLockedShares;
    /// @dev slot1: [0..127]
    SharesValue unstETHLockedShares;
    /// @dev slot2: [0..255] - the length of the array + each item occupies 1 slot
    uint256[] unstETHIds;
}

/// @notice Tracks the unfinalized shares and finalized ETH amount of unstETH NFTs
/// @param unfinalizedShares Total number of unfinalized unstETH shares
/// @param finalizedETH Total amount of ETH claimable from finalized unstETH
struct UnstETHAccounting {
    /// @dev slot0: [0..127]
    SharesValue unfinalizedShares;
    /// @dev slot1: [128..255]
    ETHValue finalizedETH;
}

/// @notice Tracks the locked shares and claimed ETH amounts
/// @param lockedShares Total number of accounted stETH shares
/// @param claimedETH Total amount of ETH received from claiming the locked stETH shares
struct StETHAccounting {
    /// @dev slot0: [0..127]
    SharesValue lockedShares;
    /// @dev slot0: [128..255]
    ETHValue claimedETH;
}

/// @notice Represents the state of an accounted unstETH NFT.
/// @param NotLocked Indicates the default value of the unstETH record, meaning it was not accounted as locked or
///     was unlocked by the account that previously locked it.
/// @param Locked Indicates the unstETH record was accounted as locked.
/// @param Finalized Indicates the unstETH record was marked as finalized.
/// @param Claimed Indicates the unstETH record was claimed.
/// @param Withdrawn Indicates the unstETH record was withdrawn after a successful claim.
enum UnstETHRecordStatus {
    NotLocked,
    Locked,
    Finalized,
    Claimed,
    Withdrawn
}

<<<<<<< HEAD
/// @notice Stores information about an accounted unstETH NFT
/// @param status The current status of the unstETH record. Refer to `UnstETHRecordStatus` for details.
/// @param index The one-based index of the unstETH record in the `UnstETHAccounting.unstETHIds` array
/// @param lockedBy The address of the account that locked the unstETH
/// @param shares The amount of shares contained in the unstETH
=======
/// @notice Stores information about an accounted unstETH NFT.
/// @param status The current status of the unstETH NFT. Refer to `UnstETHRecordStatus` for details.
/// @param index The one-based index of the unstETH NFT in the `UnstETHAccounting.unstETHIds` array.
/// @param lockedBy The address of the account that locked the unstETH.
/// @param shares The number of shares contained in the unstETH.
>>>>>>> 86751434
/// @param claimableAmount The amount of claimable ETH contained in the unstETH. This value is 0
///     until the NFT is marked as finalized or claimed.
struct UnstETHRecord {
    /// @dev slot0: [0..7]
    UnstETHRecordStatus status;
    /// @dev slot0: [8..39]
    IndexOneBased index;
    /// @dev slot0: [40..199]
    address lockedBy;
    /// @dev slot1: [0..127]
    SharesValue shares;
    /// @dev slot1: [128..255]
    ETHValue claimableAmount;
}

/// @title Assets Accounting Library
/// @notice Provides accounting functionality for tracking users' stETH and unstETH tokens locked
///     in the Escrow contract.
library AssetsAccounting {
    // ---
    // Data Types
    // ---

    /// @notice The context of the Assets Accounting library.
    /// @param stETHTotals Tracks the total number of stETH shares and claimed ETH locked by users.
    /// @param unstETHTotals Tracks the total number of unstETH shares and finalized ETH locked by users.
    /// @param assets Mapping to store information about the assets locked by each user.
    /// @param unstETHRecords Mapping to track the state of the locked unstETH ids.
    struct Context {
        /// @dev slot0: [0..255]
        StETHAccounting stETHTotals;
        /// @dev slot1: [0..255]
        UnstETHAccounting unstETHTotals;
        /// @dev slot2: [0..255] empty slot for mapping tracking in the storage
        mapping(address account => HolderAssets) assets;
        /// @dev slot3: [0..255] empty slot for mapping tracking in the storage
        mapping(uint256 unstETHId => UnstETHRecord) unstETHRecords;
    }

    // ---
    // Events
    // ---

    event ETHWithdrawn(address indexed holder, SharesValue shares, ETHValue value);
    event StETHSharesLocked(address indexed holder, SharesValue shares);
    event StETHSharesUnlocked(address indexed holder, SharesValue shares);
    event UnstETHFinalized(uint256[] ids, SharesValue finalizedSharesIncrement, ETHValue finalizedAmountIncrement);
    event UnstETHUnlocked(
        address indexed holder, uint256[] ids, SharesValue finalizedSharesIncrement, ETHValue finalizedAmountIncrement
    );
    event UnstETHLocked(address indexed holder, uint256[] ids, SharesValue shares);
    event UnstETHClaimed(uint256[] unstETHIds, ETHValue totalAmountClaimed);
    event UnstETHWithdrawn(uint256[] unstETHIds, ETHValue amountWithdrawn);

    event ETHClaimed(ETHValue amount);

    // ---
    // Errors
    // ---

    error InvalidSharesValue(SharesValue value);
    error InvalidUnstETHStatus(uint256 unstETHId, UnstETHRecordStatus status);
    error InvalidUnstETHHolder(uint256 unstETHId, address holder);
    error MinAssetsLockDurationNotPassed(Timestamp lockDurationExpiresAt);
    error InvalidClaimableAmount(uint256 unstETHId, ETHValue claimableAmount);

    // ---
    // stETH Operations Accounting
    // ---

    /// @notice Records the locking of stETH shares on behalf of the holder, increasing both the total number of
    ///     locked stETH shares and the number of shares locked by the holder.
    /// @param self The context of the Assets Accounting library.
    /// @param holder The address of the account holding the locked shares.
    /// @param shares The number of stETH shares to be locked.
    function accountStETHSharesLock(Context storage self, address holder, SharesValue shares) internal {
        _checkNonZeroShares(shares);
        self.stETHTotals.lockedShares = self.stETHTotals.lockedShares + shares;
        HolderAssets storage assets = self.assets[holder];
        assets.stETHLockedShares = assets.stETHLockedShares + shares;
        assets.lastAssetsLockTimestamp = Timestamps.now();
        emit StETHSharesLocked(holder, shares);
    }

    /// @notice Tracks the unlocking of all stETH shares for a holder, updating both the total locked stETH shares
    ///     and the holder's balance of locked shares.
    /// @param self The context of the Assets Accounting library.
    /// @param holder The address of the holder whose locked shares are being tracked as unlocked.
    /// @return shares The number of stETH shares that have been tracked as unlocked.
    function accountStETHSharesUnlock(Context storage self, address holder) internal returns (SharesValue shares) {
        shares = self.assets[holder].stETHLockedShares;
        accountStETHSharesUnlock(self, holder, shares);
    }

    /// @notice Records the unlocking of the specified number of stETH shares on behalf of the holder, reducing both the
    ///     total number of locked stETH shares and the number of shares locked by the holder.
    /// @param self The context of the Assets Accounting library.
    /// @param holder The address of the account holding the shares to be unlocked.
    /// @param shares The number of stETH shares to be unlocked.
    function accountStETHSharesUnlock(Context storage self, address holder, SharesValue shares) internal {
        _checkNonZeroShares(shares);

        HolderAssets storage assets = self.assets[holder];
        if (assets.stETHLockedShares < shares) {
            revert InvalidSharesValue(shares);
        }

        self.stETHTotals.lockedShares = self.stETHTotals.lockedShares - shares;
        assets.stETHLockedShares = assets.stETHLockedShares - shares;
        emit StETHSharesUnlocked(holder, shares);
    }

    /// @notice Records the withdrawal of all stETH shares locked by the holder and calculates the corresponding
    ///     ETH to be withdrawn.
    /// @param self The context of the Assets Accounting library.
    /// @param holder The address of the holder withdrawing stETH shares.
    /// @return ethWithdrawn The amount of ETH corresponding to the withdrawn stETH shares.
    function accountStETHSharesWithdraw(
        Context storage self,
        address holder
    ) internal returns (ETHValue ethWithdrawn) {
        HolderAssets storage assets = self.assets[holder];
        SharesValue stETHSharesToWithdraw = assets.stETHLockedShares;

        _checkNonZeroShares(stETHSharesToWithdraw);

        assets.stETHLockedShares = SharesValues.ZERO;
        ethWithdrawn = ETHValues.from(
            self.stETHTotals.claimedETH.toUint256() * stETHSharesToWithdraw.toUint256()
                / self.stETHTotals.lockedShares.toUint256()
        );

        emit ETHWithdrawn(holder, stETHSharesToWithdraw, ethWithdrawn);
    }

    /// @notice Records the specified amount of ETH as claimed, increasing the total claimed ETH amount.
    /// @param self The context of the Assets Accounting library.
    /// @param amount The amount of ETH being claimed.
    function accountClaimedETH(Context storage self, ETHValue amount) internal {
        self.stETHTotals.claimedETH = self.stETHTotals.claimedETH + amount;
        emit ETHClaimed(amount);
    }

    // ---
    // unstETH Operations Accounting
    // ---

    /// @notice Records the locking of unstETH NFTs for the given holder, updating both the total and the holder's
    ///     number of locked unstETH shares.
    /// @param self The context of the Assets Accounting library.
    /// @param holder The address of the account holding the locked unstETH NFTs.
    /// @param unstETHIds An array of unstETH NFT ids to be locked.
    /// @param statuses An array of `WithdrawalRequestStatus` structs containing information about each unstETH NFT,
    ///     returned by the WithdrawalQueue, corresponding to the `unstETHIds`.
    function accountUnstETHLock(
        Context storage self,
        address holder,
        uint256[] memory unstETHIds,
        WithdrawalRequestStatus[] memory statuses
    ) internal {
        assert(unstETHIds.length == statuses.length);

        SharesValue totalUnstETHLocked;
        uint256 unstETHcount = unstETHIds.length;
        for (uint256 i = 0; i < unstETHcount; ++i) {
            totalUnstETHLocked = totalUnstETHLocked + _addUnstETHRecord(self, holder, unstETHIds[i], statuses[i]);
        }
        self.assets[holder].lastAssetsLockTimestamp = Timestamps.now();
        self.assets[holder].unstETHLockedShares = self.assets[holder].unstETHLockedShares + totalUnstETHLocked;
        self.unstETHTotals.unfinalizedShares = self.unstETHTotals.unfinalizedShares + totalUnstETHLocked;

        emit UnstETHLocked(holder, unstETHIds, totalUnstETHLocked);
    }

    /// @notice Records the unlocking of unstETH NFTs for the given holder, updating both the total and the holder's
    ///     number of locked unstETH shares.
    /// @param self The context of the Assets Accounting library.
    /// @param holder The address of the account that previously locked the unstETH NFTs with the given ids.
    /// @param unstETHIds An array of unstETH NFT ids to be unlocked.
    function accountUnstETHUnlock(Context storage self, address holder, uint256[] memory unstETHIds) internal {
        SharesValue totalSharesUnlocked;
        SharesValue totalFinalizedSharesUnlocked;
        ETHValue totalFinalizedAmountUnlocked;

        uint256 unstETHIdsCount = unstETHIds.length;
        for (uint256 i = 0; i < unstETHIdsCount; ++i) {
            (SharesValue sharesUnlocked, ETHValue finalizedAmountUnlocked) =
                _removeUnstETHRecord(self, holder, unstETHIds[i]);
            if (finalizedAmountUnlocked > ETHValues.ZERO) {
                totalFinalizedAmountUnlocked = totalFinalizedAmountUnlocked + finalizedAmountUnlocked;
                totalFinalizedSharesUnlocked = totalFinalizedSharesUnlocked + sharesUnlocked;
            }
            totalSharesUnlocked = totalSharesUnlocked + sharesUnlocked;
        }
        self.assets[holder].unstETHLockedShares = self.assets[holder].unstETHLockedShares - totalSharesUnlocked;
        self.unstETHTotals.finalizedETH = self.unstETHTotals.finalizedETH - totalFinalizedAmountUnlocked;
        self.unstETHTotals.unfinalizedShares =
            self.unstETHTotals.unfinalizedShares - (totalSharesUnlocked - totalFinalizedSharesUnlocked);

        emit UnstETHUnlocked(holder, unstETHIds, totalSharesUnlocked, totalFinalizedAmountUnlocked);
    }

    /// @notice Marks the previously locked unstETH NFTs with the given ids as finalized, increasing the total finalized
    ///     ETH amount for unstETHs and decreasing the total number of unfinalized shares.
    /// @dev If the claimable amount for an NFT is zero, or if the NFT has already been marked as finalized or was not
    ///     accounted for as locked, those NFTs will be skipped.
    /// @param self The context of the Assets Accounting library.
    /// @param unstETHIds An array of unstETH NFT ids to be marked as finalized.
    /// @param claimableAmounts An array of claimable ETH amounts for each unstETH NFT.
    function accountUnstETHFinalized(
        Context storage self,
        uint256[] memory unstETHIds,
        uint256[] memory claimableAmounts
    ) internal {
        assert(claimableAmounts.length == unstETHIds.length);

        ETHValue totalAmountFinalized;
        SharesValue totalSharesFinalized;

        uint256 unstETHIdsCount = unstETHIds.length;
        for (uint256 i = 0; i < unstETHIdsCount; ++i) {
            (SharesValue sharesFinalized, ETHValue amountFinalized) =
                _finalizeUnstETHRecord(self, unstETHIds[i], claimableAmounts[i]);
            totalSharesFinalized = totalSharesFinalized + sharesFinalized;
            totalAmountFinalized = totalAmountFinalized + amountFinalized;
        }

        self.unstETHTotals.finalizedETH = self.unstETHTotals.finalizedETH + totalAmountFinalized;
        self.unstETHTotals.unfinalizedShares = self.unstETHTotals.unfinalizedShares - totalSharesFinalized;
        emit UnstETHFinalized(unstETHIds, totalSharesFinalized, totalAmountFinalized);
    }

    /// @notice Marks the previously locked unstETH NFTs with the given ids as claimed and sets the corresponding amount
    ///     of claimable ETH for each unstETH NFT.
    /// @param self The context of the Assets Accounting library.
    /// @param unstETHIds An array of unstETH NFT ids to be marked as claimed.
    /// @param claimableAmounts An array of claimable ETH amounts for each unstETH NFT.
    /// @return totalAmountClaimed The total amount of ETH claimed from the unstETH NFTs.
    function accountUnstETHClaimed(
        Context storage self,
        uint256[] memory unstETHIds,
        uint256[] memory claimableAmounts
    ) internal returns (ETHValue totalAmountClaimed) {
        uint256 unstETHIdsCount = unstETHIds.length;
        for (uint256 i = 0; i < unstETHIdsCount; ++i) {
            ETHValue claimableAmount = ETHValues.from(claimableAmounts[i]);
            totalAmountClaimed = totalAmountClaimed + claimableAmount;
            _claimUnstETHRecord(self, unstETHIds[i], claimableAmount);
        }
        emit UnstETHClaimed(unstETHIds, totalAmountClaimed);
    }

    /// @notice Marks the previously locked and claimed unstETH NFTs with the given ids as withdrawn by the holder.
    /// @dev If any of the unstETH NFTs have already been withdrawn or were locked by a different holder, the method will revert.
    /// @param self The context of the Assets Accounting library.
    /// @param holder The address of the account that previously locked the unstETH NFTs with the given ids.
    /// @param unstETHIds An array of unstETH NFT ids for which the ETH is being withdrawn.
    /// @return amountWithdrawn The total amount of ETH withdrawn from the unstETH NFTs.
    function accountUnstETHWithdraw(
        Context storage self,
        address holder,
        uint256[] memory unstETHIds
    ) internal returns (ETHValue amountWithdrawn) {
        uint256 unstETHIdsCount = unstETHIds.length;
        for (uint256 i = 0; i < unstETHIdsCount; ++i) {
            amountWithdrawn = amountWithdrawn + _withdrawUnstETHRecord(self, holder, unstETHIds[i]);
        }
        emit UnstETHWithdrawn(unstETHIds, amountWithdrawn);
    }

    // ---
    // Getters
    // ---

    function getLockedAssetsTotals(Context storage self)
        internal
        view
        returns (SharesValue unfinalizedShares, ETHValue finalizedETH)
    {
        finalizedETH = self.unstETHTotals.finalizedETH;
        unfinalizedShares = self.stETHTotals.lockedShares + self.unstETHTotals.unfinalizedShares;
    }

    // ---
    // Checks
    // ---

    /// @notice Checks whether the minimum required lock duration has passed since the last call to
    ///     `accountStETHSharesLock` or `accountUnstETHLock` for the specified holder.
    /// @dev If the required lock duration has not yet passed, the function reverts with an error.
    /// @param self The context of the Assets Accounting library.
    /// @param holder The address of the account that holds the locked assets.
    /// @param minAssetsLockDuration The minimum duration for which the assets must remain locked before
    ///     unlocking is allowed.
    function checkMinAssetsLockDurationPassed(
        Context storage self,
        address holder,
        Duration minAssetsLockDuration
    ) internal view {
        Timestamp assetsUnlockAllowedAfter = minAssetsLockDuration.addTo(self.assets[holder].lastAssetsLockTimestamp);
        if (Timestamps.now() <= assetsUnlockAllowedAfter) {
            revert MinAssetsLockDurationNotPassed(assetsUnlockAllowedAfter);
        }
    }

    // ---
    // Helper Methods
    // ---

    function _addUnstETHRecord(
        Context storage self,
        address holder,
        uint256 unstETHId,
        WithdrawalRequestStatus memory status
    ) private returns (SharesValue shares) {
        if (status.isFinalized) {
            revert InvalidUnstETHStatus(unstETHId, UnstETHRecordStatus.Finalized);
        }
        // This condition should never be true for unfinalized requests, as they cannot be claimed yet
        assert(!status.isClaimed);

        if (self.unstETHRecords[unstETHId].status != UnstETHRecordStatus.NotLocked) {
            revert InvalidUnstETHStatus(unstETHId, self.unstETHRecords[unstETHId].status);
        }

        HolderAssets storage assets = self.assets[holder];
        assets.unstETHIds.push(unstETHId);

        shares = SharesValues.from(status.amountOfShares);
        self.unstETHRecords[unstETHId] = UnstETHRecord({
            lockedBy: holder,
            status: UnstETHRecordStatus.Locked,
            index: IndicesOneBased.fromOneBasedValue(assets.unstETHIds.length),
            shares: shares,
            claimableAmount: ETHValues.ZERO
        });
    }

    function _removeUnstETHRecord(
        Context storage self,
        address holder,
        uint256 unstETHId
    ) private returns (SharesValue sharesUnlocked, ETHValue finalizedAmountUnlocked) {
        UnstETHRecord storage unstETHRecord = self.unstETHRecords[unstETHId];

        if (unstETHRecord.lockedBy != holder) {
            revert InvalidUnstETHHolder(unstETHId, holder);
        }

        if (unstETHRecord.status == UnstETHRecordStatus.NotLocked) {
            revert InvalidUnstETHStatus(unstETHId, UnstETHRecordStatus.NotLocked);
        }

        sharesUnlocked = unstETHRecord.shares;
        if (unstETHRecord.status == UnstETHRecordStatus.Finalized) {
            finalizedAmountUnlocked = unstETHRecord.claimableAmount;
        }

        HolderAssets storage assets = self.assets[holder];
        IndexOneBased unstETHIdIndex = unstETHRecord.index;
        IndexOneBased lastUnstETHIdIndex = IndicesOneBased.fromOneBasedValue(assets.unstETHIds.length);

        if (lastUnstETHIdIndex != unstETHIdIndex) {
            uint256 lastUnstETHId = assets.unstETHIds[lastUnstETHIdIndex.toZeroBasedValue()];
            assets.unstETHIds[unstETHIdIndex.toZeroBasedValue()] = lastUnstETHId;
            self.unstETHRecords[lastUnstETHId].index = unstETHIdIndex;
        }
        assets.unstETHIds.pop();
        delete self.unstETHRecords[unstETHId];
    }

    function _finalizeUnstETHRecord(
        Context storage self,
        uint256 unstETHId,
        uint256 claimableAmount
    ) private returns (SharesValue sharesFinalized, ETHValue amountFinalized) {
        UnstETHRecord storage unstETHRecord = self.unstETHRecords[unstETHId];
        if (claimableAmount == 0 || unstETHRecord.status != UnstETHRecordStatus.Locked) {
            return (sharesFinalized, amountFinalized);
        }
        sharesFinalized = unstETHRecord.shares;
        amountFinalized = ETHValues.from(claimableAmount);

        unstETHRecord.status = UnstETHRecordStatus.Finalized;
        unstETHRecord.claimableAmount = amountFinalized;
    }

    function _claimUnstETHRecord(Context storage self, uint256 unstETHId, ETHValue claimableAmount) private {
        UnstETHRecord storage unstETHRecord = self.unstETHRecords[unstETHId];
        if (unstETHRecord.status != UnstETHRecordStatus.Locked && unstETHRecord.status != UnstETHRecordStatus.Finalized)
        {
            revert InvalidUnstETHStatus(unstETHId, unstETHRecord.status);
        }
        if (unstETHRecord.status == UnstETHRecordStatus.Finalized) {
            // If the unstETH was marked as finalized earlier, its claimable amount must remain unchanged.
            if (unstETHRecord.claimableAmount != claimableAmount) {
                revert InvalidClaimableAmount(unstETHId, claimableAmount);
            }
        } else {
            unstETHRecord.claimableAmount = claimableAmount;
        }
        unstETHRecord.status = UnstETHRecordStatus.Claimed;
    }

    function _withdrawUnstETHRecord(
        Context storage self,
        address holder,
        uint256 unstETHId
    ) private returns (ETHValue amountWithdrawn) {
        UnstETHRecord storage unstETHRecord = self.unstETHRecords[unstETHId];

        if (unstETHRecord.status != UnstETHRecordStatus.Claimed) {
            revert InvalidUnstETHStatus(unstETHId, unstETHRecord.status);
        }
        if (unstETHRecord.lockedBy != holder) {
            revert InvalidUnstETHHolder(unstETHId, holder);
        }
        unstETHRecord.status = UnstETHRecordStatus.Withdrawn;
        amountWithdrawn = unstETHRecord.claimableAmount;
    }

    function _checkNonZeroShares(SharesValue shares) private pure {
        if (shares == SharesValues.ZERO) {
            revert InvalidSharesValue(SharesValues.ZERO);
        }
    }
}<|MERGE_RESOLUTION|>--- conflicted
+++ resolved
@@ -60,19 +60,11 @@
     Withdrawn
 }
 
-<<<<<<< HEAD
-/// @notice Stores information about an accounted unstETH NFT
-/// @param status The current status of the unstETH record. Refer to `UnstETHRecordStatus` for details.
-/// @param index The one-based index of the unstETH record in the `UnstETHAccounting.unstETHIds` array
-/// @param lockedBy The address of the account that locked the unstETH
-/// @param shares The amount of shares contained in the unstETH
-=======
 /// @notice Stores information about an accounted unstETH NFT.
 /// @param status The current status of the unstETH NFT. Refer to `UnstETHRecordStatus` for details.
 /// @param index The one-based index of the unstETH NFT in the `UnstETHAccounting.unstETHIds` array.
 /// @param lockedBy The address of the account that locked the unstETH.
 /// @param shares The number of shares contained in the unstETH.
->>>>>>> 86751434
 /// @param claimableAmount The amount of claimable ETH contained in the unstETH. This value is 0
 ///     until the NFT is marked as finalized or claimed.
 struct UnstETHRecord {
