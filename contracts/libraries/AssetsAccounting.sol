// SPDX-License-Identifier: MIT
pragma solidity 0.8.23;

import {ETHValue, ETHValues} from "../types/ETHValue.sol";
import {SharesValue, SharesValues} from "../types/SharesValue.sol";
import {IndexOneBased, IndicesOneBased} from "../types/IndexOneBased.sol";

import {WithdrawalRequestStatus} from "../interfaces/IWithdrawalQueue.sol";

<<<<<<< HEAD
import {TimeUtils} from "../utils/time.sol";
=======
import {Duration} from "../types/Duration.sol";
import {Timestamps, Timestamp} from "../types/Timestamp.sol";

import {ArrayUtils} from "../utils/arrays.sol";
>>>>>>> 3e95f3e0

struct HolderAssets {
    // The total shares amount of stETH/wstETH accounted to the holder
    SharesValue stETHLockedShares;
    // The total shares amount of unstETH NFTs accounted to the holder
    SharesValue unstETHLockedShares;
    // The timestamp when the last time was accounted lock of shares or unstETHs
    uint40 lastAssetsLockTimestamp;
    // The ids of the unstETH NFTs accounted to the holder
    uint256[] unstETHIds;
}

struct UnstETHAccounting {
    // The cumulative amount of unfinalized unstETH shares locked in the Escrow
    SharesValue unfinalizedShares;
    // The total amount of ETH claimable from the finalized unstETH locked in the Escrow
    ETHValue finalizedETH;
}

struct StETHAccounting {
    // The total amount of shares of locked stETH and wstETH tokens
    SharesValue lockedShares;
    // The total amount of ETH received during the claiming of the locked stETH
    ETHValue claimedETH;
}

enum UnstETHRecordStatus {
    NotLocked,
    Locked,
    Finalized,
    Claimed,
    Withdrawn
}

<<<<<<< HEAD
struct UnstETHRecord {
    // The one based index of the unstETH record in the UnstETHAccounting.unstETHIds list
    IndexOneBased index;
    // The address of the holder who locked unstETH
    address lockedBy;
    // The current status of the unstETH
    UnstETHRecordStatus status;
    // The amount of shares contained in the unstETH
    SharesValue shares;
    // The amount of ETH contained in the unstETH (this value equals to 0 until NFT is mark as finalized or claimed)
    ETHValue claimableAmount;
=======
struct WithdrawalRequest {
    address owner;
    uint96 claimableAmount;
    uint128 shares;
    uint64 vetoerUnstETHIndexOneBased;
    WithdrawalRequestState state;
}

struct LockedAssetsStats {
    uint128 stETHShares;
    uint128 wstETHShares;
    uint128 unstETHShares;
    uint128 sharesFinalized;
    uint128 amountFinalized;
    Timestamp lastAssetsLockTimestamp;
}

struct LockedAssetsTotals {
    uint128 shares;
    uint128 sharesFinalized;
    uint128 amountFinalized;
    uint128 amountClaimed;
>>>>>>> 3e95f3e0
}

library AssetsAccounting {
    struct State {
        StETHAccounting stETHTotals;
        UnstETHAccounting unstETHTotals;
        mapping(address account => HolderAssets) assets;
        mapping(uint256 unstETHId => UnstETHRecord) unstETHRecords;
    }

    // ---
    // Events
    // ---

    event ETHWithdrawn(address indexed holder, SharesValue shares, ETHValue value);
    event StETHSharesLocked(address indexed holder, SharesValue shares);
    event StETHSharesUnlocked(address indexed holder, SharesValue shares);
    event UnstETHFinalized(uint256[] ids, SharesValue finalizedSharesIncrement, ETHValue finalizedAmountIncrement);
    event UnstETHUnlocked(
        address indexed holder, uint256[] ids, SharesValue finalizedSharesIncrement, ETHValue finalizedAmountIncrement
    );
<<<<<<< HEAD
    event UnstETHLocked(address indexed holder, uint256[] ids, SharesValue shares);
    event UnstETHClaimed(uint256[] unstETHIds, ETHValue totalAmountClaimed);
    event UnstETHWithdrawn(uint256[] unstETHIds, ETHValue amountWithdrawn);
=======
    event UnstETHFinalized(uint256[] ids, uint256 finalizedSharesIncrement, uint256 finalizedAmountIncrement);
    event UnstETHClaimed(uint256[] ids, uint256 ethAmount);
    event UnstETHWithdrawn(uint256[] ids, uint256 ethAmount);

    event WithdrawalBatchCreated(uint256[] ids);
    event WithdrawalBatchesClaimed(uint256 offset, uint256 count);

    error NoBatchesToClaim();
    error EmptyWithdrawalBatch();
    error WithdrawalBatchesFormed();
    error NotWithdrawalRequestOwner(uint256 id, address actual, address expected);
    error InvalidSharesLock(address vetoer, uint256 shares);
    error InvalidSharesUnlock(address vetoer, uint256 shares);
    error InvalidSharesWithdraw(address vetoer, uint256 shares);
    error WithdrawalRequestFinalized(uint256 id);
    error ClaimableAmountChanged(uint256 id, uint256 actual, uint256 expected);
    error WithdrawalRequestNotClaimable(uint256 id, WithdrawalRequestState state);
    error WithdrawalRequestWasNotLocked(uint256 id);
    error WithdrawalRequestAlreadyLocked(uint256 id);
    error InvalidUnstETHOwner(address actual, address expected);
    error InvalidWithdrawlRequestState(uint256 id, WithdrawalRequestState actual, WithdrawalRequestState expected);
    error InvalidWithdrawalBatchesOffset(uint256 actual, uint256 expected);
    error InvalidWithdrawalBatchesCount(uint256 actual, uint256 expected);
    error AssetsUnlockDelayNotPassed(Timestamp unlockTimelockExpiresAt);
    error NotEnoughStETHToUnlock(uint256 requested, uint256 sharesBalance);
>>>>>>> 3e95f3e0

    event ETHClaimed(ETHValue amount);

    // ---
    // Errors
    // ---

<<<<<<< HEAD
    error InvalidSharesValue(SharesValue value);
    error InvalidUnstETHStatus(uint256 unstETHId, UnstETHRecordStatus status);
    error InvalidUnstETHHolder(uint256 unstETHId, address actual, address expected);
    error AssetsUnlockDelayNotPassed(uint256 unlockTimelockExpiresAt);
    error InvalidClaimableAmount(uint256 unstETHId, ETHValue expected, ETHValue actual);
=======
    function accountStETHLock(State storage self, address vetoer, uint256 shares) internal {
        _checkNonZeroSharesLock(vetoer, shares);
        uint128 sharesUint128 = shares.toUint128();
        self.assets[vetoer].stETHShares += sharesUint128;
        self.assets[vetoer].lastAssetsLockTimestamp = Timestamps.now();
        self.totals.shares += sharesUint128;
        emit StETHLocked(vetoer, shares);
    }
>>>>>>> 3e95f3e0

    // ---
    // stETH shares operations accounting
    // ---

    function accountStETHSharesLock(State storage self, address holder, SharesValue shares) internal {
        _checkNonZeroShares(shares);
        self.stETHTotals.lockedShares = self.stETHTotals.lockedShares + shares;
        HolderAssets storage assets = self.assets[holder];
        assets.stETHLockedShares = assets.stETHLockedShares + shares;
        assets.lastAssetsLockTimestamp = TimeUtils.timestamp();
        emit StETHSharesLocked(holder, shares);
    }

    function accountStETHSharesUnlock(State storage self, address holder) internal returns (SharesValue shares) {
        shares = self.assets[holder].stETHLockedShares;
        accountStETHSharesUnlock(self, holder, shares);
    }

    function accountStETHSharesUnlock(State storage self, address holder, SharesValue shares) internal {
        _checkNonZeroShares(shares);

<<<<<<< HEAD
        HolderAssets storage assets = self.assets[holder];
        if (assets.stETHLockedShares < shares) {
            revert InvalidSharesValue(shares);
        }

        self.stETHTotals.lockedShares = self.stETHTotals.lockedShares - shares;
        assets.stETHLockedShares = assets.stETHLockedShares - shares;
        emit StETHSharesUnlocked(holder, shares);
=======
    function checkAssetsUnlockDelayPassed(State storage self, address vetoer, Duration delay) internal view {
        _checkAssetsUnlockDelayPassed(self, delay, vetoer);
    }

    function accountWstETHLock(State storage self, address vetoer, uint256 shares) internal {
        _checkNonZeroSharesLock(vetoer, shares);
        uint128 sharesUint128 = shares.toUint128();
        self.assets[vetoer].wstETHShares += sharesUint128;
        self.assets[vetoer].lastAssetsLockTimestamp = Timestamps.now();
        self.totals.shares += sharesUint128;
        emit WstETHLocked(vetoer, shares);
>>>>>>> 3e95f3e0
    }

    function accountStETHSharesWithdraw(State storage self, address holder) internal returns (ETHValue ethWithdrawn) {
        HolderAssets storage assets = self.assets[holder];
        SharesValue stETHSharesToWithdraw = assets.stETHLockedShares;

        _checkNonZeroShares(stETHSharesToWithdraw);

        assets.stETHLockedShares = SharesValues.ZERO;
        ethWithdrawn =
            SharesValues.calcETHValue(self.stETHTotals.claimedETH, stETHSharesToWithdraw, self.stETHTotals.lockedShares);

        emit ETHWithdrawn(holder, stETHSharesToWithdraw, ethWithdrawn);
    }

    function accountClaimedStETH(State storage self, ETHValue amount) internal {
        self.stETHTotals.claimedETH = self.stETHTotals.claimedETH + amount;
        emit ETHClaimed(amount);
    }

    // ---
    // unstETH operations accounting
    // ---

    function accountUnstETHLock(
        State storage self,
        address holder,
        uint256[] memory unstETHIds,
        WithdrawalRequestStatus[] memory statuses
    ) internal {
        assert(unstETHIds.length == statuses.length);

        SharesValue totalUnstETHLocked;
        uint256 unstETHcount = unstETHIds.length;
        for (uint256 i = 0; i < unstETHcount; ++i) {
            totalUnstETHLocked = totalUnstETHLocked + _addUnstETHRecord(self, holder, unstETHIds[i], statuses[i]);
        }
<<<<<<< HEAD
        self.assets[holder].lastAssetsLockTimestamp = TimeUtils.timestamp();
        self.assets[holder].unstETHLockedShares = self.assets[holder].unstETHLockedShares + totalUnstETHLocked;
        self.unstETHTotals.unfinalizedShares = self.unstETHTotals.unfinalizedShares + totalUnstETHLocked;

        emit UnstETHLocked(holder, unstETHIds, totalUnstETHLocked);
    }
=======
        uint128 totalUnstETHSharesLockedUint128 = totalUnstETHSharesLocked.toUint128();
        self.assets[vetoer].unstETHShares += totalUnstETHSharesLockedUint128;
        self.assets[vetoer].lastAssetsLockTimestamp = Timestamps.now();
        self.totals.shares += totalUnstETHSharesLockedUint128;
        emit UnstETHLocked(vetoer, unstETHIds, totalUnstETHSharesLocked);
    }

    function accountUnstETHUnlock(
        State storage self,
        Duration assetsUnlockDelay,
        address vetoer,
        uint256[] memory unstETHIds
    ) internal {
        _checkAssetsUnlockDelayPassed(self, assetsUnlockDelay, vetoer);
>>>>>>> 3e95f3e0

    function accountUnstETHUnlock(State storage self, address holder, uint256[] memory unstETHIds) internal {
        SharesValue totalSharesUnlocked;
        SharesValue totalFinalizedSharesUnlocked;
        ETHValue totalFinalizedAmountUnlocked;

        uint256 unstETHIdsCount = unstETHIds.length;
        for (uint256 i = 0; i < unstETHIdsCount; ++i) {
            (SharesValue sharesUnlocked, ETHValue finalizedAmountUnlocked) =
                _removeUnstETHRecord(self, holder, unstETHIds[i]);
            if (finalizedAmountUnlocked > ETHValues.ZERO) {
                totalFinalizedAmountUnlocked = totalFinalizedAmountUnlocked + finalizedAmountUnlocked;
                totalFinalizedSharesUnlocked = totalFinalizedSharesUnlocked + sharesUnlocked;
            }
            totalSharesUnlocked = totalSharesUnlocked + sharesUnlocked;
        }
        self.assets[holder].unstETHLockedShares = self.assets[holder].unstETHLockedShares - totalSharesUnlocked;
        self.unstETHTotals.finalizedETH = self.unstETHTotals.finalizedETH - totalFinalizedAmountUnlocked;
        self.unstETHTotals.unfinalizedShares =
            self.unstETHTotals.unfinalizedShares - (totalSharesUnlocked - totalFinalizedSharesUnlocked);

        emit UnstETHUnlocked(holder, unstETHIds, totalSharesUnlocked, totalFinalizedAmountUnlocked);
    }

    function accountUnstETHFinalized(
        State storage self,
        uint256[] memory unstETHIds,
        uint256[] memory claimableAmounts
    ) internal {
        assert(claimableAmounts.length == unstETHIds.length);

        ETHValue totalAmountFinalized;
        SharesValue totalSharesFinalized;

        uint256 unstETHIdsCount = unstETHIds.length;
        for (uint256 i = 0; i < unstETHIdsCount; ++i) {
            (SharesValue sharesFinalized, ETHValue amountFinalized) =
                _finalizeUnstETHRecord(self, unstETHIds[i], claimableAmounts[i]);
            totalSharesFinalized = totalSharesFinalized + sharesFinalized;
            totalAmountFinalized = totalAmountFinalized + amountFinalized;
        }

        self.unstETHTotals.finalizedETH = self.unstETHTotals.finalizedETH + totalAmountFinalized;
        self.unstETHTotals.unfinalizedShares = self.unstETHTotals.unfinalizedShares - totalSharesFinalized;
        emit UnstETHFinalized(unstETHIds, totalSharesFinalized, totalAmountFinalized);
    }

    function accountUnstETHClaimed(
        State storage self,
        uint256[] memory unstETHIds,
        uint256[] memory claimableAmounts
    ) internal returns (ETHValue totalAmountClaimed) {
        uint256 unstETHIdsCount = unstETHIds.length;
        for (uint256 i = 0; i < unstETHIdsCount; ++i) {
            ETHValue claimableAmount = ETHValues.from(claimableAmounts[i]);
            totalAmountClaimed = totalAmountClaimed + claimableAmount;
            _claimUnstETHRecord(self, unstETHIds[i], claimableAmount);
        }
        emit UnstETHClaimed(unstETHIds, totalAmountClaimed);
    }

    function accountUnstETHWithdraw(
        State storage self,
        address holder,
        uint256[] calldata unstETHIds
    ) internal returns (ETHValue amountWithdrawn) {
        uint256 unstETHIdsCount = unstETHIds.length;
        for (uint256 i = 0; i < unstETHIdsCount; ++i) {
            amountWithdrawn = amountWithdrawn + _withdrawUnstETHRecord(self, holder, unstETHIds[i]);
        }
        emit UnstETHWithdrawn(unstETHIds, amountWithdrawn);
    }

    // ---
    // Getters
    // ---

    function getLockedAssetsTotals(State storage self)
        internal
        view
        returns (SharesValue ufinalizedShares, ETHValue finalizedETH)
    {
        finalizedETH = self.unstETHTotals.finalizedETH;
        ufinalizedShares = self.stETHTotals.lockedShares + self.unstETHTotals.unfinalizedShares;
    }

    function checkAssetsUnlockDelayPassed(
        State storage self,
        address holder,
        uint256 assetsUnlockDelay
    ) internal view {
        if (block.timestamp <= self.assets[holder].lastAssetsLockTimestamp + assetsUnlockDelay) {
            revert AssetsUnlockDelayNotPassed(self.assets[holder].lastAssetsLockTimestamp + assetsUnlockDelay);
        }
    }

    // ---
    // Helper methods
    // ---

    function _addUnstETHRecord(
        State storage self,
        address holder,
        uint256 unstETHId,
        WithdrawalRequestStatus memory status
    ) private returns (SharesValue shares) {
        if (status.isFinalized) {
            revert InvalidUnstETHStatus(unstETHId, UnstETHRecordStatus.Finalized);
        }
        // must never be true, for unfinalized requests
        assert(!status.isClaimed);

        if (self.unstETHRecords[unstETHId].status != UnstETHRecordStatus.NotLocked) {
            revert InvalidUnstETHStatus(unstETHId, self.unstETHRecords[unstETHId].status);
        }

        HolderAssets storage assets = self.assets[holder];
        assets.unstETHIds.push(unstETHId);

        shares = SharesValues.from(status.amountOfShares);
        self.unstETHRecords[unstETHId] = UnstETHRecord({
            lockedBy: holder,
            status: UnstETHRecordStatus.Locked,
            index: IndicesOneBased.from(assets.unstETHIds.length),
            shares: shares,
            claimableAmount: ETHValues.ZERO
        });
    }

    function _removeUnstETHRecord(
        State storage self,
        address holder,
        uint256 unstETHId
    ) private returns (SharesValue sharesUnlocked, ETHValue finalizedAmountUnlocked) {
        UnstETHRecord storage unstETHRecord = self.unstETHRecords[unstETHId];

        if (unstETHRecord.lockedBy != holder) {
            revert InvalidUnstETHHolder(unstETHId, holder, unstETHRecord.lockedBy);
        }

        if (unstETHRecord.status == UnstETHRecordStatus.NotLocked) {
            revert InvalidUnstETHStatus(unstETHId, UnstETHRecordStatus.NotLocked);
        }

        sharesUnlocked = unstETHRecord.shares;
        if (unstETHRecord.status == UnstETHRecordStatus.Finalized) {
            finalizedAmountUnlocked = unstETHRecord.claimableAmount;
        }

        HolderAssets storage assets = self.assets[holder];
        IndexOneBased unstETHIdIndex = unstETHRecord.index;
        IndexOneBased lastUnstETHIdIndex = IndicesOneBased.from(assets.unstETHIds.length);

        if (lastUnstETHIdIndex != unstETHIdIndex) {
            uint256 lastUnstETHId = assets.unstETHIds[lastUnstETHIdIndex.value()];
            assets.unstETHIds[unstETHIdIndex.value()] = lastUnstETHId;
            self.unstETHRecords[lastUnstETHId].index = unstETHIdIndex;
        }
        assets.unstETHIds.pop();
        delete self.unstETHRecords[unstETHId];
    }

    function _finalizeUnstETHRecord(
        State storage self,
        uint256 unstETHId,
        uint256 claimableAmount
    ) private returns (SharesValue sharesFinalized, ETHValue amountFinalized) {
        UnstETHRecord storage unstETHRecord = self.unstETHRecords[unstETHId];
        if (claimableAmount == 0 || unstETHRecord.status != UnstETHRecordStatus.Locked) {
            return (sharesFinalized, amountFinalized);
        }
        sharesFinalized = unstETHRecord.shares;
        amountFinalized = ETHValues.from(claimableAmount);

        unstETHRecord.status = UnstETHRecordStatus.Finalized;
        unstETHRecord.claimableAmount = amountFinalized;

        self.unstETHRecords[unstETHId] = unstETHRecord;
    }

    function _claimUnstETHRecord(State storage self, uint256 unstETHId, ETHValue claimableAmount) private {
        UnstETHRecord storage unstETHRecord = self.unstETHRecords[unstETHId];
        if (unstETHRecord.status != UnstETHRecordStatus.Locked && unstETHRecord.status != UnstETHRecordStatus.Finalized)
        {
            revert InvalidUnstETHStatus(unstETHId, unstETHRecord.status);
        }
        if (unstETHRecord.status == UnstETHRecordStatus.Finalized) {
            // if the unstETH was marked finalized earlier, it's claimable amount must stay the same
            if (unstETHRecord.claimableAmount != claimableAmount) {
                revert InvalidClaimableAmount(unstETHId, claimableAmount, unstETHRecord.claimableAmount);
            }
        } else {
            unstETHRecord.claimableAmount = claimableAmount;
        }
        unstETHRecord.status = UnstETHRecordStatus.Claimed;
        self.unstETHRecords[unstETHId] = unstETHRecord;
    }

    function _withdrawUnstETHRecord(
        State storage self,
        address holder,
        uint256 unstETHId
    ) private returns (ETHValue amountWithdrawn) {
        UnstETHRecord storage unstETHRecord = self.unstETHRecords[unstETHId];

        if (unstETHRecord.status != UnstETHRecordStatus.Claimed) {
            revert InvalidUnstETHStatus(unstETHId, unstETHRecord.status);
        }
        if (unstETHRecord.lockedBy != holder) {
            revert InvalidUnstETHHolder(unstETHId, holder, unstETHRecord.lockedBy);
        }
        unstETHRecord.status = UnstETHRecordStatus.Withdrawn;
        amountWithdrawn = unstETHRecord.claimableAmount;
    }

<<<<<<< HEAD
    function _checkNonZeroShares(SharesValue shares) private pure {
        if (shares == SharesValues.ZERO) {
            revert InvalidSharesValue(SharesValues.ZERO);
=======
    function _checkStETHSharesUnlock(State storage self, address vetoer, uint256 shares) private view {
        if (shares == 0) {
            revert InvalidSharesUnlock(vetoer, 0);
        }

        if (self.assets[vetoer].stETHShares < shares) {
            revert NotEnoughStETHToUnlock(shares, self.assets[vetoer].stETHShares);
        }
    }

    function _checkNonZeroSharesWithdraw(address vetoer, uint256 shares) private pure {
        if (shares == 0) {
            revert InvalidSharesWithdraw(vetoer, 0);
        }
    }

    function _checkAssetsUnlockDelayPassed(
        State storage self,
        Duration assetsUnlockDelay,
        address vetoer
    ) private view {
        Timestamp assetsUnlockAllowedAfter = assetsUnlockDelay.addTo(self.assets[vetoer].lastAssetsLockTimestamp);
        if (Timestamps.now() <= assetsUnlockAllowedAfter) {
            revert AssetsUnlockDelayNotPassed(assetsUnlockAllowedAfter);
>>>>>>> 3e95f3e0
        }
    }
}<|MERGE_RESOLUTION|>--- conflicted
+++ resolved
@@ -7,14 +7,10 @@
 
 import {WithdrawalRequestStatus} from "../interfaces/IWithdrawalQueue.sol";
 
-<<<<<<< HEAD
-import {TimeUtils} from "../utils/time.sol";
-=======
 import {Duration} from "../types/Duration.sol";
 import {Timestamps, Timestamp} from "../types/Timestamp.sol";
 
 import {ArrayUtils} from "../utils/arrays.sol";
->>>>>>> 3e95f3e0
 
 struct HolderAssets {
     // The total shares amount of stETH/wstETH accounted to the holder
@@ -22,7 +18,7 @@
     // The total shares amount of unstETH NFTs accounted to the holder
     SharesValue unstETHLockedShares;
     // The timestamp when the last time was accounted lock of shares or unstETHs
-    uint40 lastAssetsLockTimestamp;
+    Timestamp lastAssetsLockTimestamp;
     // The ids of the unstETH NFTs accounted to the holder
     uint256[] unstETHIds;
 }
@@ -49,7 +45,6 @@
     Withdrawn
 }
 
-<<<<<<< HEAD
 struct UnstETHRecord {
     // The one based index of the unstETH record in the UnstETHAccounting.unstETHIds list
     IndexOneBased index;
@@ -61,30 +56,6 @@
     SharesValue shares;
     // The amount of ETH contained in the unstETH (this value equals to 0 until NFT is mark as finalized or claimed)
     ETHValue claimableAmount;
-=======
-struct WithdrawalRequest {
-    address owner;
-    uint96 claimableAmount;
-    uint128 shares;
-    uint64 vetoerUnstETHIndexOneBased;
-    WithdrawalRequestState state;
-}
-
-struct LockedAssetsStats {
-    uint128 stETHShares;
-    uint128 wstETHShares;
-    uint128 unstETHShares;
-    uint128 sharesFinalized;
-    uint128 amountFinalized;
-    Timestamp lastAssetsLockTimestamp;
-}
-
-struct LockedAssetsTotals {
-    uint128 shares;
-    uint128 sharesFinalized;
-    uint128 amountFinalized;
-    uint128 amountClaimed;
->>>>>>> 3e95f3e0
 }
 
 library AssetsAccounting {
@@ -106,37 +77,9 @@
     event UnstETHUnlocked(
         address indexed holder, uint256[] ids, SharesValue finalizedSharesIncrement, ETHValue finalizedAmountIncrement
     );
-<<<<<<< HEAD
     event UnstETHLocked(address indexed holder, uint256[] ids, SharesValue shares);
     event UnstETHClaimed(uint256[] unstETHIds, ETHValue totalAmountClaimed);
     event UnstETHWithdrawn(uint256[] unstETHIds, ETHValue amountWithdrawn);
-=======
-    event UnstETHFinalized(uint256[] ids, uint256 finalizedSharesIncrement, uint256 finalizedAmountIncrement);
-    event UnstETHClaimed(uint256[] ids, uint256 ethAmount);
-    event UnstETHWithdrawn(uint256[] ids, uint256 ethAmount);
-
-    event WithdrawalBatchCreated(uint256[] ids);
-    event WithdrawalBatchesClaimed(uint256 offset, uint256 count);
-
-    error NoBatchesToClaim();
-    error EmptyWithdrawalBatch();
-    error WithdrawalBatchesFormed();
-    error NotWithdrawalRequestOwner(uint256 id, address actual, address expected);
-    error InvalidSharesLock(address vetoer, uint256 shares);
-    error InvalidSharesUnlock(address vetoer, uint256 shares);
-    error InvalidSharesWithdraw(address vetoer, uint256 shares);
-    error WithdrawalRequestFinalized(uint256 id);
-    error ClaimableAmountChanged(uint256 id, uint256 actual, uint256 expected);
-    error WithdrawalRequestNotClaimable(uint256 id, WithdrawalRequestState state);
-    error WithdrawalRequestWasNotLocked(uint256 id);
-    error WithdrawalRequestAlreadyLocked(uint256 id);
-    error InvalidUnstETHOwner(address actual, address expected);
-    error InvalidWithdrawlRequestState(uint256 id, WithdrawalRequestState actual, WithdrawalRequestState expected);
-    error InvalidWithdrawalBatchesOffset(uint256 actual, uint256 expected);
-    error InvalidWithdrawalBatchesCount(uint256 actual, uint256 expected);
-    error AssetsUnlockDelayNotPassed(Timestamp unlockTimelockExpiresAt);
-    error NotEnoughStETHToUnlock(uint256 requested, uint256 sharesBalance);
->>>>>>> 3e95f3e0
 
     event ETHClaimed(ETHValue amount);
 
@@ -144,22 +87,11 @@
     // Errors
     // ---
 
-<<<<<<< HEAD
     error InvalidSharesValue(SharesValue value);
     error InvalidUnstETHStatus(uint256 unstETHId, UnstETHRecordStatus status);
     error InvalidUnstETHHolder(uint256 unstETHId, address actual, address expected);
-    error AssetsUnlockDelayNotPassed(uint256 unlockTimelockExpiresAt);
+    error AssetsUnlockDelayNotPassed(Timestamp unlockTimelockExpiresAt);
     error InvalidClaimableAmount(uint256 unstETHId, ETHValue expected, ETHValue actual);
-=======
-    function accountStETHLock(State storage self, address vetoer, uint256 shares) internal {
-        _checkNonZeroSharesLock(vetoer, shares);
-        uint128 sharesUint128 = shares.toUint128();
-        self.assets[vetoer].stETHShares += sharesUint128;
-        self.assets[vetoer].lastAssetsLockTimestamp = Timestamps.now();
-        self.totals.shares += sharesUint128;
-        emit StETHLocked(vetoer, shares);
-    }
->>>>>>> 3e95f3e0
 
     // ---
     // stETH shares operations accounting
@@ -170,7 +102,7 @@
         self.stETHTotals.lockedShares = self.stETHTotals.lockedShares + shares;
         HolderAssets storage assets = self.assets[holder];
         assets.stETHLockedShares = assets.stETHLockedShares + shares;
-        assets.lastAssetsLockTimestamp = TimeUtils.timestamp();
+        assets.lastAssetsLockTimestamp = Timestamps.now();
         emit StETHSharesLocked(holder, shares);
     }
 
@@ -182,7 +114,6 @@
     function accountStETHSharesUnlock(State storage self, address holder, SharesValue shares) internal {
         _checkNonZeroShares(shares);
 
-<<<<<<< HEAD
         HolderAssets storage assets = self.assets[holder];
         if (assets.stETHLockedShares < shares) {
             revert InvalidSharesValue(shares);
@@ -191,19 +122,6 @@
         self.stETHTotals.lockedShares = self.stETHTotals.lockedShares - shares;
         assets.stETHLockedShares = assets.stETHLockedShares - shares;
         emit StETHSharesUnlocked(holder, shares);
-=======
-    function checkAssetsUnlockDelayPassed(State storage self, address vetoer, Duration delay) internal view {
-        _checkAssetsUnlockDelayPassed(self, delay, vetoer);
-    }
-
-    function accountWstETHLock(State storage self, address vetoer, uint256 shares) internal {
-        _checkNonZeroSharesLock(vetoer, shares);
-        uint128 sharesUint128 = shares.toUint128();
-        self.assets[vetoer].wstETHShares += sharesUint128;
-        self.assets[vetoer].lastAssetsLockTimestamp = Timestamps.now();
-        self.totals.shares += sharesUint128;
-        emit WstETHLocked(vetoer, shares);
->>>>>>> 3e95f3e0
     }
 
     function accountStETHSharesWithdraw(State storage self, address holder) internal returns (ETHValue ethWithdrawn) {
@@ -241,29 +159,12 @@
         for (uint256 i = 0; i < unstETHcount; ++i) {
             totalUnstETHLocked = totalUnstETHLocked + _addUnstETHRecord(self, holder, unstETHIds[i], statuses[i]);
         }
-<<<<<<< HEAD
-        self.assets[holder].lastAssetsLockTimestamp = TimeUtils.timestamp();
+        self.assets[holder].lastAssetsLockTimestamp = Timestamps.now();
         self.assets[holder].unstETHLockedShares = self.assets[holder].unstETHLockedShares + totalUnstETHLocked;
         self.unstETHTotals.unfinalizedShares = self.unstETHTotals.unfinalizedShares + totalUnstETHLocked;
 
         emit UnstETHLocked(holder, unstETHIds, totalUnstETHLocked);
     }
-=======
-        uint128 totalUnstETHSharesLockedUint128 = totalUnstETHSharesLocked.toUint128();
-        self.assets[vetoer].unstETHShares += totalUnstETHSharesLockedUint128;
-        self.assets[vetoer].lastAssetsLockTimestamp = Timestamps.now();
-        self.totals.shares += totalUnstETHSharesLockedUint128;
-        emit UnstETHLocked(vetoer, unstETHIds, totalUnstETHSharesLocked);
-    }
-
-    function accountUnstETHUnlock(
-        State storage self,
-        Duration assetsUnlockDelay,
-        address vetoer,
-        uint256[] memory unstETHIds
-    ) internal {
-        _checkAssetsUnlockDelayPassed(self, assetsUnlockDelay, vetoer);
->>>>>>> 3e95f3e0
 
     function accountUnstETHUnlock(State storage self, address holder, uint256[] memory unstETHIds) internal {
         SharesValue totalSharesUnlocked;
@@ -353,10 +254,11 @@
     function checkAssetsUnlockDelayPassed(
         State storage self,
         address holder,
-        uint256 assetsUnlockDelay
+        Duration assetsUnlockDelay
     ) internal view {
-        if (block.timestamp <= self.assets[holder].lastAssetsLockTimestamp + assetsUnlockDelay) {
-            revert AssetsUnlockDelayNotPassed(self.assets[holder].lastAssetsLockTimestamp + assetsUnlockDelay);
+        Timestamp assetsUnlockAllowedAfter = assetsUnlockDelay.addTo(self.assets[holder].lastAssetsLockTimestamp);
+        if (Timestamps.now() <= assetsUnlockAllowedAfter) {
+            revert AssetsUnlockDelayNotPassed(assetsUnlockAllowedAfter);
         }
     }
 
@@ -479,36 +381,9 @@
         amountWithdrawn = unstETHRecord.claimableAmount;
     }
 
-<<<<<<< HEAD
     function _checkNonZeroShares(SharesValue shares) private pure {
         if (shares == SharesValues.ZERO) {
             revert InvalidSharesValue(SharesValues.ZERO);
-=======
-    function _checkStETHSharesUnlock(State storage self, address vetoer, uint256 shares) private view {
-        if (shares == 0) {
-            revert InvalidSharesUnlock(vetoer, 0);
-        }
-
-        if (self.assets[vetoer].stETHShares < shares) {
-            revert NotEnoughStETHToUnlock(shares, self.assets[vetoer].stETHShares);
-        }
-    }
-
-    function _checkNonZeroSharesWithdraw(address vetoer, uint256 shares) private pure {
-        if (shares == 0) {
-            revert InvalidSharesWithdraw(vetoer, 0);
-        }
-    }
-
-    function _checkAssetsUnlockDelayPassed(
-        State storage self,
-        Duration assetsUnlockDelay,
-        address vetoer
-    ) private view {
-        Timestamp assetsUnlockAllowedAfter = assetsUnlockDelay.addTo(self.assets[vetoer].lastAssetsLockTimestamp);
-        if (Timestamps.now() <= assetsUnlockAllowedAfter) {
-            revert AssetsUnlockDelayNotPassed(assetsUnlockAllowedAfter);
->>>>>>> 3e95f3e0
         }
     }
 }