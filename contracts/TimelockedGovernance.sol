--- conflicted
+++ resolved
@@ -36,12 +36,8 @@
 
     /// @notice Submits a proposal to the timelock.
     /// @param calls An array of ExternalCall structs representing the calls to be executed in the proposal.
-<<<<<<< HEAD
+    /// @param metadata A string containing additional information about the proposal.
     /// @return proposalId The id of the submitted proposal.
-=======
-    /// @param metadata A string containing additional information about the proposal.
-    /// @return proposalId The ID of the submitted proposal.
->>>>>>> 07640eb8
     function submitProposal(
         ExternalCall[] calldata calls,
         string calldata metadata
