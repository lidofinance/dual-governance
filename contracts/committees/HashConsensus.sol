// SPDX-License-Identifier: MIT
pragma solidity 0.8.26;

import {Ownable} from "@openzeppelin/contracts/access/Ownable.sol";
import {EnumerableSet} from "@openzeppelin/contracts/utils/structs/EnumerableSet.sol";

import {Duration} from "../types/Duration.sol";
import {Timestamp, Timestamps} from "../types/Timestamp.sol";

/// @title HashConsensus Contract
/// @notice This contract provides a consensus mechanism based on hash voting among members
/// @dev Inherits from Ownable for access control and uses EnumerableSet for member management
abstract contract HashConsensus is Ownable {
    using EnumerableSet for EnumerableSet.AddressSet;

    event MemberAdded(address indexed member);
    event MemberRemoved(address indexed member);
    event QuorumSet(uint256 quorum);
    event HashUsed(bytes32 hash);
    event HashScheduled(bytes32 hash);
    event Voted(address indexed signer, bytes32 hash, bool support);
    event TimelockDurationSet(Duration timelockDuration);

    error DuplicatedMember(address account);
    error InvalidMemberAccount(address account);
    error AccountIsNotMember(address account);
    error CallerIsNotMember(address caller);
    error HashAlreadyUsed(bytes32 hash);
    error HashIsNotScheduled(bytes32 hash);
    error HashAlreadyScheduled(bytes32 hash);
    error QuorumIsNotReached();
    error InvalidQuorum();
    error InvalidTimelockDuration(Duration timelock);
    error TimelockNotPassed();

    struct HashState {
        Timestamp scheduledAt;
        Timestamp usedAt;
    }

    struct HashSupportData {
        uint256 supportAtScheduled;
        uint256 quorumAtScheduled;
    }

    uint256 public quorum;
    Duration public timelockDuration;

<<<<<<< HEAD
    mapping(bytes32 => HashState) private _hashStates;
    mapping(bytes32 => HashSupportData) private _historicalHashSupportData;
=======
    mapping(bytes32 hash => HashState state) private _hashStates;
>>>>>>> 86751434
    EnumerableSet.AddressSet private _members;
    mapping(address signer => mapping(bytes32 hash => bool approve)) public approves;

    constructor(address owner, Duration timelock) Ownable(owner) {
        timelockDuration = timelock;
        emit TimelockDurationSet(timelock);
    }

    /// @notice Casts a vote on a given hash if hash has not been used
    /// @dev Only callable by members
    /// @param hash The hash to vote on
    /// @param support Indicates whether the member supports the hash
    function _vote(bytes32 hash, bool support) internal {
        if (_hashStates[hash].scheduledAt.isNotZero()) {
            revert HashAlreadyScheduled(hash);
        }

        approves[msg.sender][hash] = support;
        emit Voted(msg.sender, hash, support);

        uint256 currentSupport = _getSupport(hash);

        if (currentSupport >= quorum) {
            _hashStates[hash].scheduledAt = Timestamps.now();
            _historicalHashSupportData[hash] = HashSupportData(currentSupport, quorum);
            emit HashScheduled(hash);
        }
    }

    /// @notice Marks a hash as used if quorum is reached and timelock has passed
    /// @dev Internal function that handles marking a hash as used
    /// @param hash The hash to mark as used
    function _markUsed(bytes32 hash) internal {
        if (_hashStates[hash].scheduledAt.isZero()) {
            revert HashIsNotScheduled(hash);
        }

        if (_hashStates[hash].usedAt.isNotZero()) {
            revert HashAlreadyUsed(hash);
        }

        if (timelockDuration.addTo(_hashStates[hash].scheduledAt) > Timestamps.now()) {
            revert TimelockNotPassed();
        }

        _hashStates[hash].usedAt = Timestamps.now();

        emit HashUsed(hash);
    }

    /// @notice Gets the state of a given hash
    /// @dev Internal function to retrieve the state of a hash
    /// @param hash The hash to get the state for
    /// @return support The number of votes in support of the hash
    /// @return executionQuorum The required number of votes for execution
    /// @return scheduledAt The timestamp when the quorum was reached or scheduleProposal was called
    /// @return isUsed Whether the hash has been used
    function _getHashState(bytes32 hash)
        internal
        view
        returns (uint256 support, uint256 executionQuorum, Timestamp scheduledAt, bool isUsed)
    {
        scheduledAt = _hashStates[hash].scheduledAt;
        isUsed = _hashStates[hash].usedAt.isNotZero();
        if (scheduledAt.isZero()) {
            support = _getSupport(hash);
            executionQuorum = quorum;
        } else {
            HashSupportData memory data = _historicalHashSupportData[hash];
            support = data.supportAtScheduled;
            executionQuorum = data.quorumAtScheduled;
        }
    }

    /// @notice Adds new members to the contract and sets the execution quorum.
    /// @dev This function allows the contract owner to add multiple new members and set the execution quorum.
    ///      The function reverts if the caller is not the owner, if the execution quorum is set to zero,
    ///      or if it exceeds the total number of members.
    /// @param newMembers The array of addresses to be added as new members
    /// @param executionQuorum The minimum number of members required for executing certain operations
    function addMembers(address[] memory newMembers, uint256 executionQuorum) external {
        _checkOwner();

        _addMembers(newMembers, executionQuorum);
    }

    /// @notice Removes specified members from the contract and updates the execution quorum.
    /// @dev This function can only be called by the contract owner. It removes multiple members from
    ///      the contract. If any of the specified members are not found in the members list, the
    ///      function will revert. The quorum is also updated and must not be zero or greater than
    ///      the new total number of members.
    /// @param membersToRemove The array of addresses to be removed from the members list.
    /// @param executionQuorum The updated minimum number of members required for executing certain operations.
    function removeMembers(address[] memory membersToRemove, uint256 executionQuorum) external {
        _checkOwner();

        _removeMembers(membersToRemove, executionQuorum);
    }

    /// @notice Gets the list of committee members
    /// @dev Public function to return the list of members
    /// @return An array of addresses representing the committee members
    function getMembers() external view returns (address[] memory) {
        return _members.values();
    }

    /// @notice Checks if an address is a member of the committee
    /// @dev Public function to check membership status
    /// @param member The address to check
    /// @return A boolean indicating whether the address is a member
    function isMember(address member) external view returns (bool) {
        return _members.contains(member);
    }

    /// @notice Sets the timelock duration
    /// @dev Only callable by the owner
    /// @param timelock The new timelock duration in seconds
    function setTimelockDuration(Duration timelock) external {
        _checkOwner();
        if (timelock == timelockDuration) {
            revert InvalidTimelockDuration(timelock);
        }
        timelockDuration = timelock;
        emit TimelockDurationSet(timelock);
    }

    /// @notice Sets the quorum value
    /// @dev Only callable by the owner
    /// @param newQuorum The new quorum value
    function setQuorum(uint256 newQuorum) external {
        _checkOwner();
        if (newQuorum == quorum) {
            revert InvalidQuorum();
        }
        _setQuorum(newQuorum);
    }

    /// @notice Schedules a proposal for execution if quorum is reached and it has not been scheduled yet.
    /// @dev This function schedules a proposal for execution if the quorum is reached and
    ///      the proposal has not been scheduled yet. Could happen when execution quorum was set to the same value as
    ///      current support of the proposal.
    /// @param hash The hash of the proposal to be scheduled
    function schedule(bytes32 hash) external {
        if (_hashStates[hash].scheduledAt.isNotZero()) {
            revert HashAlreadyScheduled(hash);
        }

        uint256 currentSupport = _getSupport(hash);

        if (currentSupport < quorum) {
            revert QuorumIsNotReached();
        }

        _hashStates[hash].scheduledAt = Timestamps.from(block.timestamp);
        _historicalHashSupportData[hash] = HashSupportData(currentSupport, quorum);
        emit HashScheduled(hash);
    }

    /// @notice Sets the execution quorum required for certain operations.
    /// @dev The quorum value must be greater than zero and not exceed the current number of members.
    /// @param executionQuorum The new quorum value to be set.
    function _setQuorum(uint256 executionQuorum) internal {
        if (executionQuorum == 0 || executionQuorum > _members.length()) {
            revert InvalidQuorum();
        }
        quorum = executionQuorum;
        emit QuorumSet(executionQuorum);
    }

    /// @notice Adds new members to the contract and sets the execution quorum.
    /// @dev This internal function adds multiple new members and sets the execution quorum.
    ///      The function reverts if the execution quorum is set to zero or exceeds the total number of members.
    /// @param newMembers The array of addresses to be added as new members.
    /// @param executionQuorum The minimum number of members required for executing certain operations.
    function _addMembers(address[] memory newMembers, uint256 executionQuorum) internal {
        for (uint256 i = 0; i < newMembers.length; ++i) {
            if (newMembers[i] == address(0)) {
                revert InvalidMemberAccount(newMembers[i]);
            }
            if (!_members.add(newMembers[i])) {
                revert DuplicatedMember(newMembers[i]);
            }
            emit MemberAdded(newMembers[i]);
        }

        _setQuorum(executionQuorum);
    }

    /// @notice Removes specified members from the contract and updates the execution quorum.
    /// @dev This internal function removes multiple members from the contract. If any of the specified members are not
    ///      found in the members list, the function will revert. The quorum is also updated and must not be zero or
    ///      greater than the new total number of members.
    /// @param membersToRemove The array of addresses to be removed from the members list.
    /// @param executionQuorum The updated minimum number of members required for executing certain operations.
    function _removeMembers(address[] memory membersToRemove, uint256 executionQuorum) internal {
        for (uint256 i = 0; i < membersToRemove.length; ++i) {
            if (!_members.remove(membersToRemove[i])) {
                revert AccountIsNotMember(membersToRemove[i]);
            }
            emit MemberRemoved(membersToRemove[i]);
        }

        _setQuorum(executionQuorum);
    }

    /// @notice Gets the number of votes in support of a given hash
    /// @dev Internal function to count the votes in support of a hash
    /// @param hash The hash to check
    /// @return support The number of votes in support of the hash
    function _getSupport(bytes32 hash) internal view returns (uint256 support) {
        for (uint256 i = 0; i < _members.length(); ++i) {
            if (approves[_members.at(i)][hash]) {
                support++;
            }
        }
    }

    /// @notice Restricts access to only committee members
    /// @dev Reverts if the sender is not a member
    function _checkCallerIsMember() internal view {
        if (!_members.contains(msg.sender)) {
            revert CallerIsNotMember(msg.sender);
        }
    }
}<|MERGE_RESOLUTION|>--- conflicted
+++ resolved
@@ -36,22 +36,14 @@
     struct HashState {
         Timestamp scheduledAt;
         Timestamp usedAt;
-    }
-
-    struct HashSupportData {
-        uint256 supportAtScheduled;
-        uint256 quorumAtScheduled;
+        uint32 supportAtScheduled;
+        uint32 quorumAtScheduled;
     }
 
     uint256 public quorum;
     Duration public timelockDuration;
 
-<<<<<<< HEAD
-    mapping(bytes32 => HashState) private _hashStates;
-    mapping(bytes32 => HashSupportData) private _historicalHashSupportData;
-=======
     mapping(bytes32 hash => HashState state) private _hashStates;
->>>>>>> 86751434
     EnumerableSet.AddressSet private _members;
     mapping(address signer => mapping(bytes32 hash => bool approve)) public approves;
 
